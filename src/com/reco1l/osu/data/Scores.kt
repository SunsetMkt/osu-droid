@file:JvmName("Scores")
package com.reco1l.osu.data

import androidx.room.Dao
import androidx.room.Entity
import androidx.room.Index
import androidx.room.Insert
import androidx.room.OnConflictStrategy
import androidx.room.PrimaryKey
import androidx.room.Query
import org.json.JSONObject
import ru.nsu.ccfit.zuev.osu.Config
import ru.nsu.ccfit.zuev.osu.scoring.StatisticV2


@Entity(
    indices = [
        Index(name = "beatmapPathIdx", value = ["beatmapPath"])
    ]
)
data class ScoreInfo @JvmOverloads constructor(

    /**
     * The score ID.
     */
    @PrimaryKey(autoGenerate = true)
    val id: Long = 0,

    /**
     * The beatmap filename.
     */
    val beatmapFilename: String,

    /**
     * The beatmap set directory.
     */
    val beatmapSetDirectory: String,

    /**
     * The player name.
     */
    val playerName: String,

    /**
     * The replay file path.
     */
    var replayFilename: String,

    /**
     * The mods used.
     */
    val mods: String,

    /**
     * The total score.
     */
    val score: Int,

    /**
     * The maximum combo.
     */
    val maxCombo: Int,

    /**
     * The mark.
     */
    val mark: String,

    /**
     * The number of 300k hits.
     */
    val hit300k: Int,

    /**
     * The number of 300 hits.
     */
    val hit300: Int,

    /**
     * The number of 100k hits.
     */
    val hit100k: Int,

    /**
     * The number of 100 hits.
     */
    val hit100: Int,

    /**
     * The number of 50 hits.
     */
    val hit50: Int,

    /**
     * The number of misses.
     */
    val misses: Int,

    /**
     * The accuracy.
     */
    val accuracy: Float,

    /**
     * The score date.
     */
    val time: Long,

    /**
     * Whether the score is perfect.
     */
    val isPerfect: Boolean

) {

    /**
     * The replay file path.
     */
    val replayPath
        get() = "${Config.getScorePath()}/$replayFilename"


    fun toJSON() = JSONObject().apply {

        // The keys don't correspond to the table columns in order to keep compatibility with the old replays.
        put("id", id)
<<<<<<< HEAD
        put("filename", "$beatmapSetDirectory/$beatmapFilename")
        put("playername", playerName)
        put("replayfile", replayFilename)
=======
        put("filename", beatmapPath)
        put("playername", playerName)
        put("replayfile", replayPath)
>>>>>>> 43145fd8
        put("mod", mods)
        put("score", score)
        put("combo", maxCombo)
        put("mark", mark)
        put("h300k", hit300k)
        put("h300", hit300)
        put("h100k", hit100k)
        put("h100", hit100)
        put("h50", hit50)
        put("misses", misses)
        put("accuracy", accuracy)
        put("time", time)
        put("isPerfect", if (isPerfect) 1 else 0)

    }

    fun toStatisticV2() = StatisticV2().also {

        it.playerName = playerName
        it.fileName = "$beatmapSetDirectory/$beatmapFilename"
        it.replayFilename = replayFilename
        it.setModFromString(mods)
        it.setForcedScore(score)
        it.maxCombo = maxCombo
        it.mark = mark
        it.hit300k = hit300k
        it.hit300 = hit300
        it.hit100k = hit100k
        it.hit100 = hit100
        it.hit50 = hit50
        it.misses = misses
        it.accuracy = accuracy
        it.time = time
        it.isPerfect = isPerfect

    }

}

fun ScoreInfo(json: JSONObject) = ScoreInfo(

    // "filename" can contain the full path, so we need to extract both filename and directory name
    // which refers to the beatmap set directory. The pattern could be `/beatmapSetDirectory/beatmapFilename/`
    // with or without the trailing slash.
    beatmapFilename = json.getString("filename").let {
        if (it.endsWith('/')) {
            it.substring(0, it.length - 1).substringAfterLast('/')
        } else {
            it.substringAfterLast('/')
        }
    },
    beatmapSetDirectory = json.getString("filename").let {
        if (it.endsWith('/')) {
            it.substringBeforeLast('/').substringBeforeLast('/').substringAfterLast('/')
        } else {
            it.substringBeforeLast('/').substringAfterLast('/')
        }
    },
    replayFilename = json.getString("replayfile").let {
        if (it.endsWith('/')) {
            it.substring(0, it.length - 1).substringAfterLast('/')
        } else {
            it.substringAfterLast('/')
        }
    },

    // The keys don't correspond to the table columns in order to keep compatibility with the old replays.
    id = json.optLong("id", 0),
    playerName = json.getString("playername"),
    mods = json.getString("mod"),
    score = json.getInt("score"),
    maxCombo = json.getInt("combo"),
    mark = json.getString("mark"),
    hit300k = json.getInt("h300k"),
    hit300 = json.getInt("h300"),
    hit100k = json.getInt("h100k"),
    hit100 = json.getInt("h100"),
    hit50 = json.getInt("h50"),
    misses = json.getInt("misses"),
    accuracy = json.getDouble("accuracy").toFloat(),
    time = json.getLong("time"),
    isPerfect = json.getInt("isPerfect") == 1
)


@Dao
interface IScoreInfoDAO {

    @Query("SELECT * FROM ScoreInfo WHERE beatmapSetDirectory = :beatmapSetDirectory AND beatmapFilename = :beatmapFilename")
    fun getBeatmapScores(beatmapSetDirectory: String, beatmapFilename: String): List<ScoreInfo>

    @Query("SELECT * FROM ScoreInfo WHERE id = :id")
    fun getScore(id: Int): ScoreInfo?

    @Query("SELECT mark FROM ScoreInfo WHERE beatmapSetDirectory = :beatmapFilename ORDER BY score DESC LIMIT 1")
    fun getBestMark(beatmapSetDirectory: String, beatmapFilename: String): String?

    @Insert(onConflict = OnConflictStrategy.ABORT)
    fun insertScore(score: ScoreInfo): Long

    @Query("DELETE FROM ScoreInfo WHERE id = :id")
    fun deleteScore(id: Int): Int

}<|MERGE_RESOLUTION|>--- conflicted
+++ resolved
@@ -124,15 +124,9 @@
 
         // The keys don't correspond to the table columns in order to keep compatibility with the old replays.
         put("id", id)
-<<<<<<< HEAD
         put("filename", "$beatmapSetDirectory/$beatmapFilename")
         put("playername", playerName)
         put("replayfile", replayFilename)
-=======
-        put("filename", beatmapPath)
-        put("playername", playerName)
-        put("replayfile", replayPath)
->>>>>>> 43145fd8
         put("mod", mods)
         put("score", score)
         put("combo", maxCombo)
@@ -169,6 +163,7 @@
         it.isPerfect = isPerfect
 
     }
+
 
 }
 
