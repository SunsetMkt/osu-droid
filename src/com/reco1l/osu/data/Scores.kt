@file:JvmName("Scores")
package com.reco1l.osu.data

import androidx.room.Dao
import androidx.room.Entity
import androidx.room.Index
import androidx.room.Insert
import androidx.room.OnConflictStrategy
import androidx.room.PrimaryKey
import androidx.room.Query
import org.json.JSONObject
import ru.nsu.ccfit.zuev.osu.Config
import ru.nsu.ccfit.zuev.osu.scoring.StatisticV2


@Entity(
    indices = [
        Index(name = "beatmapPathIdx", value = ["beatmapPath"])
    ]
)
data class ScoreInfo @JvmOverloads constructor(

    /**
     * The score ID.
     */
    @PrimaryKey(autoGenerate = true)
    val id: Long = 0,

    /**
     * The beatmap path.
     * This is the relative path to [Config.getBeatmapPath()].
     */
    val beatmapPath: String,

    /**
     * The player name.
     */
    val playerName: String,

    /**
     * The replay file path.
     */
    var replayFilename: String,

    /**
     * The mods used.
     */
    val mods: String,

    /**
     * The total score.
     */
    val score: Int,

    /**
     * The maximum combo.
     */
    val maxCombo: Int,

    /**
     * The mark.
     */
    val mark: String,

    /**
     * The number of 300k hits.
     */
    val hit300k: Int,

    /**
     * The number of 300 hits.
     */
    val hit300: Int,

    /**
     * The number of 100k hits.
     */
    val hit100k: Int,

    /**
     * The number of 100 hits.
     */
    val hit100: Int,

    /**
     * The number of 50 hits.
     */
    val hit50: Int,

    /**
     * The number of misses.
     */
    val misses: Int,

    /**
     * The accuracy.
     */
    val accuracy: Float,

    /**
     * The score date.
     */
    val time: Long,

    /**
     * Whether the score is perfect.
     */
    val isPerfect: Boolean

) {

    /**
     * The replay file path.
     */
    val replayPath
        get() = "${Config.getScorePath()}/$replayFilename"


    fun toJSON() = JSONObject().apply {

        // The keys don't correspond to the table columns in order to keep compatibility with the old replays.

        put("id", id)
<<<<<<< HEAD
        put("filename", beatmapFilename)
        put("playername", playerName)
        put("replayfile", replayFilename)
=======
        put("filename", beatmapPath)
        put("playername", beatmapPath)
        put("replayfile", replayPath)
>>>>>>> 734495b6
        put("mod", mods)
        put("score", score)
        put("combo", maxCombo)
        put("mark", mark)
        put("h300k", hit300k)
        put("h300", hit300)
        put("h100k", hit100k)
        put("h100", hit100)
        put("h50", hit50)
        put("misses", misses)
        put("accuracy", accuracy)
        put("time", time)
        put("isPerfect", if (isPerfect) 1 else 0)

    }

    fun toStatisticV2() = StatisticV2().also {

        it.playerName = playerName
<<<<<<< HEAD
        it.replayFilename = replayFilename
=======
        it.fileName = beatmapPath
        it.replayName = replayPath
>>>>>>> 734495b6
        it.setModFromString(mods)
        it.setForcedScore(score)
        it.maxCombo = maxCombo
        it.mark = mark
        it.hit300k = hit300k
        it.hit300 = hit300
        it.hit100k = hit100k
        it.hit100 = hit100
        it.hit50 = hit50
        it.misses = misses
        it.accuracy = accuracy
        it.time = time
        it.isPerfect = isPerfect

    }

}

fun ScoreInfo(json: JSONObject) = ScoreInfo(

    // The keys don't correspond to the table columns in order to keep compatibility with the old replays.

    id = json.optLong("id", 0),
    beatmapPath = json.getString("filename"),
    playerName = json.getString("playername"),
    replayFilename = json.getString("replayfile").let {

        // The old format used the full path, so we need to extract the file name.
        if (it.endsWith('/')) {
            it.substring(0, it.length - 1).substringAfterLast('/')
        } else {
            it.substringAfterLast('/')
        }
    },
    mods = json.getString("mod"),
    score = json.getInt("score"),
    maxCombo = json.getInt("combo"),
    mark = json.getString("mark"),
    hit300k = json.getInt("h300k"),
    hit300 = json.getInt("h300"),
    hit100k = json.getInt("h100k"),
    hit100 = json.getInt("h100"),
    hit50 = json.getInt("h50"),
    misses = json.getInt("misses"),
    accuracy = json.getDouble("accuracy").toFloat(),
    time = json.getLong("time"),
    isPerfect = json.getInt("isPerfect") == 1
)


@Dao
interface IScoreInfoDAO {

    @Query("SELECT * FROM ScoreInfo WHERE beatmapPath = :relativePath")
    fun getBeatmapScores(relativePath: String): List<ScoreInfo>

    @Query("SELECT * FROM ScoreInfo WHERE id = :id")
    fun getScore(id: Int): ScoreInfo?

    @Query("SELECT mark FROM ScoreInfo WHERE beatmapPath = :relativePath ORDER BY score DESC LIMIT 1")
    fun getBestMark(relativePath: String): String?

    @Insert(onConflict = OnConflictStrategy.ABORT)
    fun insertScore(score: ScoreInfo): Long

    @Query("DELETE FROM ScoreInfo WHERE id = :id")
    fun deleteScore(id: Int): Int

<<<<<<< HEAD
=======
    @Query("SELECT id FROM ScoreInfo WHERE beatmapPath = :beatmapPath ORDER BY score DESC LIMIT 1")
    fun getBestScoreId(beatmapPath: String): Int?

>>>>>>> 734495b6
}<|MERGE_RESOLUTION|>--- conflicted
+++ resolved
@@ -121,15 +121,9 @@
         // The keys don't correspond to the table columns in order to keep compatibility with the old replays.
 
         put("id", id)
-<<<<<<< HEAD
-        put("filename", beatmapFilename)
-        put("playername", playerName)
-        put("replayfile", replayFilename)
-=======
         put("filename", beatmapPath)
         put("playername", beatmapPath)
-        put("replayfile", replayPath)
->>>>>>> 734495b6
+        put("replayfile", replayFilename)
         put("mod", mods)
         put("score", score)
         put("combo", maxCombo)
@@ -149,12 +143,8 @@
     fun toStatisticV2() = StatisticV2().also {
 
         it.playerName = playerName
-<<<<<<< HEAD
+        it.fileName = beatmapPath
         it.replayFilename = replayFilename
-=======
-        it.fileName = beatmapPath
-        it.replayName = replayPath
->>>>>>> 734495b6
         it.setModFromString(mods)
         it.setForcedScore(score)
         it.maxCombo = maxCombo
@@ -223,10 +213,7 @@
     @Query("DELETE FROM ScoreInfo WHERE id = :id")
     fun deleteScore(id: Int): Int
 
-<<<<<<< HEAD
-=======
     @Query("SELECT id FROM ScoreInfo WHERE beatmapPath = :beatmapPath ORDER BY score DESC LIMIT 1")
     fun getBestScoreId(beatmapPath: String): Int?
 
->>>>>>> 734495b6
 }