--- conflicted
+++ resolved
@@ -34,19 +34,18 @@
         get() = database.getBeatmapOptionsTable()
 
     /**
-<<<<<<< HEAD
+     * Get the score table DAO.
+     */
+    @JvmStatic
+    val scoreInfoTable
+        get() = database.getScoreInfoTable()
+
+    /**
      * Get the block area table DAO.
      */
     @JvmStatic
     val blockAreaTable
         get() = database.getBlockAreaTable()
-=======
-     * Get the score table DAO.
-     */
-    @JvmStatic
-    val scoreInfoTable
-        get() = database.getScoreInfoTable()
->>>>>>> 43145fd8
 
 
     private lateinit var database: DroidDatabase
@@ -172,11 +171,8 @@
     entities = [
         BeatmapInfo::class,
         BeatmapOptions::class,
-<<<<<<< HEAD
+        ScoreInfo::class
         BlockArea::class
-=======
-        ScoreInfo::class
->>>>>>> 43145fd8
     ]
 )
 abstract class DroidDatabase : RoomDatabase() {
@@ -185,10 +181,7 @@
 
     abstract fun getBeatmapOptionsTable(): IBeatmapOptionsDAO
 
-<<<<<<< HEAD
-    abstract fun getBlockAreaTable(): IBlockAreaDAO
-=======
     abstract fun getScoreInfoTable(): IScoreInfoDAO
 
->>>>>>> 43145fd8
+    abstract fun getBlockAreaTable(): IBlockAreaDAO
 }