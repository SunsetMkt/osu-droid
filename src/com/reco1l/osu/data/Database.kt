--- conflicted
+++ resolved
@@ -64,18 +64,6 @@
         loadLegacyMigrations(context)
     }
 
-
-    private fun String.extractFilename(): String {
-        // In the old storage system some properties were stored as an absolute path, we're replacing
-        // with filename.
-        return if (endsWith('/')) {
-            substring(0, length - 1).substringAfterLast('/')
-        } else {
-            substringAfterLast('/')
-        }
-    }
-
-
     @Suppress("UNCHECKED_CAST")
     private fun loadLegacyMigrations(context: Context) {
 
@@ -96,7 +84,15 @@
 
                         val options = (ois.readObject() as Map<String, BeatmapProperties>).map { (path, properties) ->
 
-                            BeatmapOptions(path.extractFilename(), properties.favorite, properties.offset)
+                            // Old properties storage system stores the absolute path of the beatmap
+                            // set so we're extracting it here to use the directory name.
+                            val setDirectory = if (path.endsWith('/')) {
+                                path.substring(0, path.length - 1).substringAfterLast('/')
+                            } else {
+                                path.substringAfterLast('/')
+                            }
+
+                            BeatmapOptions(setDirectory, properties.favorite, properties.offset)
                         }
 
                         beatmapOptionsTable.insertAll(options)
@@ -156,25 +152,6 @@
 
                                 try {
                                     val scoreInfo = ScoreInfo(
-<<<<<<< HEAD
-                                        it.getInt(it.getColumnIndexOrThrow("id")).toLong(),
-                                        it.getString(it.getColumnIndexOrThrow("filename")),
-                                        it.getString(it.getColumnIndexOrThrow("playername")),
-                                        it.getString(it.getColumnIndexOrThrow("replayfile")).extractFilename(),
-                                        it.getString(it.getColumnIndexOrThrow("mode")),
-                                        it.getInt(it.getColumnIndexOrThrow("score")),
-                                        it.getInt(it.getColumnIndexOrThrow("combo")),
-                                        it.getString(it.getColumnIndexOrThrow("mark")),
-                                        it.getInt(it.getColumnIndexOrThrow("h300k")),
-                                        it.getInt(it.getColumnIndexOrThrow("h300")),
-                                        it.getInt(it.getColumnIndexOrThrow("h100k")),
-                                        it.getInt(it.getColumnIndexOrThrow("h100")),
-                                        it.getInt(it.getColumnIndexOrThrow("h50")),
-                                        it.getInt(it.getColumnIndexOrThrow("misses")),
-                                        it.getFloat(it.getColumnIndexOrThrow("accuracy")),
-                                        it.getLong(it.getColumnIndexOrThrow("time")),
-                                        it.getInt(it.getColumnIndexOrThrow("perfect")) == 1
-=======
                                         id = it.getInt(it.getColumnIndexOrThrow("id")).toLong(),
                                         // "filename" can contain the full path, so we need to extract both filename and directory name refers
                                         // to the beatmap set directory. The pattern could be `/beatmapSetDirectory/beatmapFilename/` with or
@@ -217,7 +194,6 @@
                                         time = it.getLong(it.getColumnIndexOrThrow("time")),
                                         isPerfect = it.getInt(it.getColumnIndexOrThrow("perfect")) == 1
 
->>>>>>> 53177c69
                                     )
 
                                     scoreInfoTable.insertScore(scoreInfo)
