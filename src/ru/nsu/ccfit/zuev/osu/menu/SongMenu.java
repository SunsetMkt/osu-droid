--- conflicted
+++ resolved
@@ -1079,30 +1079,6 @@
         }
     }
 
-<<<<<<< HEAD
-=======
-
-    public void rebindItemsData() {
-
-        var library = LibraryManager.getLibrary();
-
-        // Rebind the new beatmap set info instance to the items.
-        for (int i = items.size() - 1; i >= 0; i--) {
-            var item = items.get(i);
-
-            for (int j = library.size() - 1; j >= 0; j--) {
-                var set = library.get(j);
-
-                if (item.getBeatmapSetInfo().getDirectory().equals(set.getDirectory())) {
-                    item.setBeatmapSetInfo(set);
-                    break;
-                }
-            }
-        }
-    }
-
-
->>>>>>> 4e86d083
     public void updateInfo(BeatmapInfo beatmapInfo) {
         if (beatmapInfo == null) {
             return;
@@ -1125,20 +1101,9 @@
                     return;
                 }
 
-<<<<<<< HEAD
-                var newInfo = BeatmapInfo(data, beatmapInfo.getParentPath(), beatmapInfo.getDateImported(), beatmapInfo.getPath(), true);
+                var newInfo = BeatmapInfo(beatmap, beatmapInfo.getDateImported(), true);
                 beatmapInfo.apply(newInfo);
                 DatabaseManager.getBeatmapInfoTable().update(newInfo);
-=======
-                // Replace the entry in the database in case of changes.
-                var newBeatmapInfo = BeatmapInfo(beatmap, beatmapInfo.getDateImported());
-                DatabaseManager.getBeatmapInfoTable().insert(newBeatmapInfo);
-                LibraryManager.loadLibrary();
-
-                selectedBeatmap = LibraryManager.findBeatmapByMD5(beatmap.md5);
-                GlobalManager.getInstance().setSelectedBeatmap(selectedBeatmap);
-                rebindItemsData();
->>>>>>> 4e86d083
 
                 changeDimensionInfo(beatmapInfo);
 
