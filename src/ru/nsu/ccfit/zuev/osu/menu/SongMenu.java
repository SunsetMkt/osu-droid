--- conflicted
+++ resolved
@@ -13,12 +13,6 @@
 import com.reco1l.framework.lang.Execution;
 import com.reco1l.legacy.Multiplayer;
 import com.reco1l.legacy.ui.multiplayer.RoomScene;
-<<<<<<< HEAD
-import com.reco1l.framework.lang.execution.Async;
-=======
-import com.rian.difficultycalculator.attributes.DifficultyAttributes;
-import com.rian.difficultycalculator.calculator.DifficultyCalculationParameters;
->>>>>>> e6135b2a
 
 import com.rian.osu.beatmap.parser.BeatmapParser;
 import com.rian.osu.difficulty.BeatmapDifficultyCalculator;
@@ -54,12 +48,6 @@
 import ru.nsu.ccfit.zuev.osu.ToastLogger;
 import ru.nsu.ccfit.zuev.osu.TrackInfo;
 import ru.nsu.ccfit.zuev.osu.Utils;
-<<<<<<< HEAD
-import ru.nsu.ccfit.zuev.osu.async.SyncTaskManager;
-=======
-import ru.nsu.ccfit.zuev.osu.beatmap.BeatmapData;
-import ru.nsu.ccfit.zuev.osu.beatmap.parser.BeatmapParser;
->>>>>>> e6135b2a
 import ru.nsu.ccfit.zuev.osu.game.GameHelper;
 import ru.nsu.ccfit.zuev.osu.game.GameScene;
 import ru.nsu.ccfit.zuev.osu.game.mods.GameMod;
@@ -1109,14 +1097,9 @@
         mapper.setText(mapperStr);
         beatmapInfo2.setText(binfoStr2);
         changeDimensionInfo(track);
-<<<<<<< HEAD
-        Async.run(() -> {
+        Execution.async(() -> {
             try (var parser = new BeatmapParser(track.getFilename())) {
                 var beatmap = parser.parse(true);
-=======
-        Execution.async(() -> {
-            BeatmapData beatmapData = new BeatmapParser(track.getFilename()).parse(true);
->>>>>>> e6135b2a
 
                 if (beatmap == null) {
                     setStarsDisplay(0);
