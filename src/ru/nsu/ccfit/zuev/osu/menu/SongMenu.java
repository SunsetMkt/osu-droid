--- conflicted
+++ resolved
@@ -1080,30 +1080,6 @@
         }
     }
 
-<<<<<<< HEAD
-=======
-
-    public void rebindItemsData() {
-
-        var library = LibraryManager.getLibrary();
-
-        // Rebind the new beatmap set info instance to the items.
-        for (int i = items.size() - 1; i >= 0; i--) {
-            var item = items.get(i);
-
-            for (int j = library.size() - 1; j >= 0; j--) {
-                var set = library.get(j);
-
-                if (item.getBeatmapSetInfo().getPath().equals(set.getPath())) {
-                    item.setBeatmapSetInfo(set);
-                    break;
-                }
-            }
-        }
-    }
-
-
->>>>>>> 9bccabd9
     public void updateInfo(BeatmapInfo beatmapInfo) {
         if (beatmapInfo == null) {
             return;
