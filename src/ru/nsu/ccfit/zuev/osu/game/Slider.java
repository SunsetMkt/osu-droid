package ru.nsu.ccfit.zuev.osu.game;

import android.graphics.PointF;

import com.edlplan.framework.math.Vec2;
import com.edlplan.framework.math.line.LinePath;
import com.edlplan.osu.support.slider.SliderBody2D;
import com.reco1l.framework.Pool;
import com.reco1l.osu.Execution;
import com.reco1l.osu.graphics.Modifiers;
import com.rian.osu.beatmap.hitobject.sliderobject.SliderTick;
import com.rian.osu.beatmap.sections.BeatmapControlPoints;
import com.rian.osu.math.Interpolation;
import com.rian.osu.mods.ModHidden;

import org.anddev.andengine.entity.scene.Scene;
import org.anddev.andengine.entity.sprite.Sprite;
import org.anddev.andengine.util.MathUtils;
import org.anddev.andengine.util.modifier.ease.EaseQuadOut;
import ru.nsu.ccfit.zuev.osu.Config;
import ru.nsu.ccfit.zuev.osu.RGBColor;
import ru.nsu.ccfit.zuev.osu.ResourceManager;
import ru.nsu.ccfit.zuev.osu.Utils;
import ru.nsu.ccfit.zuev.osu.game.GameHelper.SliderPath;
import ru.nsu.ccfit.zuev.osu.helper.AnimSprite;
import ru.nsu.ccfit.zuev.osu.helper.CentredSprite;
import ru.nsu.ccfit.zuev.osu.helper.DifficultyHelper;
import ru.nsu.ccfit.zuev.skins.OsuSkin;
import ru.nsu.ccfit.zuev.skins.SkinManager;

import java.util.ArrayList;
import java.util.BitSet;

public class Slider extends GameObject {

    public static final Pool<Sprite> tickSpritePool = new Pool<>(
        pool -> new CentredSprite(0f, 0f, ResourceManager.getInstance().getTexture("sliderscorepoint"))
    );

    private final Sprite startCircle, endCircle;
    private final Sprite startOverlay, endOverlay;
    private final Sprite approachCircle;
    private final Sprite startArrow, endArrow;
    private final ArrayList<Sprite> tickSprites = new ArrayList<>();
    private com.rian.osu.beatmap.hitobject.Slider beatmapSlider;
    private final PointF curveEndPos = new PointF();
    private Scene scene;
    private GameObjectListener listener;
    private CircleNumber number;
    private SliderPath path;
    private float realTimePreempt;
    private double passedTime;
    private int completedSpanCount;
    private boolean reverse;
    private boolean slidingSamplesPlaying;

    private int currentNestedObjectIndex;
    private int ticksGot;
    private double tickTime;
    private double tickInterval;
    private int currentTickSpriteIndex;

    private final AnimSprite ball;
    private PointF ballPos;
    private final Sprite followCircle;

    // Temporarily used PointF to avoid allocations
    private final PointF tmpPoint = new PointF();
    private float ballAngle;

    private boolean kiai;
    private final RGBColor bodyColor = new RGBColor();
    private final RGBColor circleColor = new RGBColor();

    //for replay
    private int firstHitAccuracy;
    private final BitSet tickSet = new BitSet();
    private int replayTickIndex;

    private LinePath superPath = null;
    private boolean preStageFinish = false;

    private SliderBody2D abstractSliderBody = null;

    private boolean
            mIsOver,
            mIsAnimating,
            mWasInRadius;

    public Slider() {
        startCircle = new Sprite(0, 0, ResourceManager.getInstance().getTexture("sliderstartcircle"));
        endCircle = new Sprite(0, 0, ResourceManager.getInstance().getTexture("sliderendcircle"));
        startOverlay = new Sprite(0, 0, ResourceManager.getInstance().getTexture("sliderstartcircleoverlay"));
        endOverlay = new Sprite(0, 0, ResourceManager.getInstance().getTexture("sliderendcircleoverlay"));
        approachCircle = new Sprite(0, 0, ResourceManager.getInstance().getTexture("approachcircle"));
        startArrow = new Sprite(0, 0, ResourceManager.getInstance().getTexture("reversearrow"));
        endArrow = new Sprite(0, 0, ResourceManager.getInstance().getTexture("reversearrow"));

        int ballFrameCount = SkinManager.getFrames("sliderb");
        ball = new AnimSprite(0, 0, "sliderb", ballFrameCount, ballFrameCount);
        followCircle = new Sprite(0, 0, ResourceManager.getInstance().getTexture("sliderfollowcircle"));
    }

    public void init(final GameObjectListener listener, final Scene scene,
                     final com.rian.osu.beatmap.hitobject.Slider beatmapSlider, final float secPassed,
                     final RGBColor comboColor, final RGBColor borderColor, final float tickRate,
                     final BeatmapControlPoints controlPoints, final SliderPath sliderPath) {
        this.listener = listener;
        this.scene = scene;
        this.beatmapSlider = beatmapSlider;
        this.pos = beatmapSlider.getGameplayStackedPosition().toPointF();
        endsCombo = beatmapSlider.isLastInCombo();
        passedTime = secPassed - (float) beatmapSlider.startTime / 1000;
        realTimePreempt = (float) beatmapSlider.timePreempt / 1000 / GameHelper.getSpeedMultiplier();
        slidingSamplesPlaying = false;
        path = sliderPath;

        float scale = beatmapSlider.getGameplayScale();
        int comboNum = beatmapSlider.getIndexInCurrentCombo() + 1;
        if (OsuSkin.get().isLimitComboTextLength()) {
            comboNum %= 10;
        }
        number = GameObjectPool.getInstance().getNumber(comboNum);
        number.init(pos, scale);

        mIsOver = false;
        mIsAnimating = false;
        mWasInRadius = false;

<<<<<<< HEAD
=======
        maxTime = (float) (spanDuration / 1000);
        ball.detachSelf();
        followCircle.detachSelf();
        repeatCount = repeats;
>>>>>>> 10a5aa29
        reverse = false;
        startHit = false;
        ticksGot = 0;
        tickTime = 0;
        completedSpanCount = 0;
        currentTickSpriteIndex = 0;
        replayTickIndex = 0;
        firstHitAccuracy = 0;
        tickSet.clear();
        kiai = GameHelper.isKiai();
        preStageFinish = false;
        bodyColor.set(comboColor.r(), comboColor.g(), comboColor.b());
        if (!OsuSkin.get().isSliderFollowComboColor()) {
            var sliderBodyColor = OsuSkin.get().getSliderBodyColor();
            bodyColor.set(sliderBodyColor.r(), sliderBodyColor.g(), sliderBodyColor.b());
        }
        circleColor.set(comboColor.r(), comboColor.g(), comboColor.b());
        currentNestedObjectIndex = 0;

        startCircle.setScale(scale);
        startCircle.setColor(comboColor.r(), comboColor.g(), comboColor.b());
        startCircle.setAlpha(0);
        Utils.putSpriteAnchorCenter(pos, startCircle);

        startOverlay.setScale(scale);
        startOverlay.setAlpha(0);
        Utils.putSpriteAnchorCenter(pos, startOverlay);

        approachCircle.setColor(comboColor.r(), comboColor.g(), comboColor.b());
        approachCircle.setScale(scale * 3);
        approachCircle.setAlpha(0);
        Utils.putSpriteAnchorCenter(pos, approachCircle);
        if (GameHelper.isHidden()) {
            approachCircle.setVisible(Config.isShowFirstApproachCircle() && beatmapSlider.isFirstNote());
        }

        // End circle
        curveEndPos.x = path.getX(path.pointCount - 1);
        curveEndPos.y = path.getY(path.pointCount - 1);

        endCircle.setScale(scale);
        endCircle.setColor(comboColor.r(), comboColor.g(), comboColor.b());
        endCircle.setAlpha(0);
        Utils.putSpriteAnchorCenter(Config.isSnakingInSliders() ? pos : curveEndPos, endCircle);

        endOverlay.setScale(scale);
        endOverlay.setAlpha(0);
        Utils.putSpriteAnchorCenter(Config.isSnakingInSliders() ? pos : curveEndPos, endOverlay);

        scene.attachChild(startOverlay, 0);
        // Repeat arrow at start
        int spanCount = beatmapSlider.getSpanCount();
        if (spanCount > 2) {
            startArrow.setAlpha(0);
            startArrow.setScale(scale);
            startArrow.setRotation(MathUtils.radToDeg(Utils.direction(pos.x, pos.y, path.getX(1), path.getY(1))));

            Utils.putSpriteAnchorCenter(pos, startArrow);
            scene.attachChild(startArrow, 0);
        }

        float fadeInDuration = (float) beatmapSlider.timeFadeIn / 1000 / GameHelper.getSpeedMultiplier();

        if (GameHelper.isHidden()) {
            float fadeOutDuration = realTimePreempt * (float) ModHidden.FADE_OUT_DURATION_MULTIPLIER;

            number.registerEntityModifier(Modifiers.sequence(
                Modifiers.fadeIn(fadeInDuration),
                Modifiers.fadeOut(fadeOutDuration)
            ));

            startCircle.registerEntityModifier(Modifiers.sequence(
                Modifiers.fadeIn(fadeInDuration),
                Modifiers.fadeOut(fadeOutDuration)
            ));

            startOverlay.registerEntityModifier(Modifiers.sequence(
                Modifiers.fadeIn(fadeInDuration),
                Modifiers.fadeOut(fadeOutDuration)
            ));

            endCircle.registerEntityModifier(Modifiers.sequence(
                Modifiers.fadeIn(fadeInDuration),
                Modifiers.fadeOut(fadeOutDuration)
            ));

            endOverlay.registerEntityModifier(Modifiers.sequence(
                Modifiers.fadeIn(fadeInDuration),
                Modifiers.fadeOut(fadeOutDuration)
            ));
        } else {
            number.registerEntityModifier(Modifiers.fadeIn(fadeInDuration));
            startCircle.registerEntityModifier(Modifiers.fadeIn(fadeInDuration));
            startOverlay.registerEntityModifier(Modifiers.fadeIn(fadeInDuration));
            endCircle.registerEntityModifier(Modifiers.fadeIn(fadeInDuration));
            endOverlay.registerEntityModifier(Modifiers.fadeIn(fadeInDuration));
        }

        if (approachCircle.isVisible()) {
            approachCircle.registerEntityModifier(Modifiers.alpha(Math.min(fadeInDuration * 2, realTimePreempt), 0, 0.9f));
            approachCircle.registerEntityModifier(Modifiers.scale(realTimePreempt, scale * 3, scale));
        }

        scene.attachChild(number, 0);
        scene.attachChild(startCircle, 0);
        scene.attachChild(approachCircle);
        scene.attachChild(endOverlay, 0);
        // Repeat arrow at end
        if (spanCount > 1) {
            endArrow.setAlpha(0);
            endArrow.setScale(scale);
            endArrow.setRotation(MathUtils.radToDeg(Utils.direction(curveEndPos.x, curveEndPos.y, path.getX(path.pointCount - 2), path.getY(path.pointCount - 2))));

            Utils.putSpriteAnchorCenter(Config.isSnakingInSliders() ? pos : curveEndPos, endArrow);
            scene.attachChild(endArrow, 0);
        }
        scene.attachChild(endCircle, 0);

        var timingControlPoint = controlPoints.timing.controlPointAt(beatmapSlider.startTime);
        tickInterval = timingControlPoint.msPerBeat / 1000 / tickRate;
        tickSprites.clear();

        for (int i = 1; i < beatmapSlider.getNestedHitObjects().size(); ++i) {
            var obj = beatmapSlider.getNestedHitObjects().get(i);

            if (!(obj instanceof SliderTick tick)) {
                break;
            }

            var tickPosition = tick.getGameplayStackedPosition();
            var tickSprite = tickSpritePool.obtain();

            tickSprite.setPosition(tickPosition.x, tickPosition.y);
            tickSprite.setScale(scale);
            tickSprite.setAlpha(0);
            tickSprites.add(tickSprite);
            scene.attachChild(tickSprite, 0);
        }

        // Slider track
        if (path.pointCount != 0) {
            superPath = new LinePath();

            for (int i = 0; i < path.pointCount; ++i) {

                var x = path.getX(i);
                var y = path.getY(i);

                superPath.add(new Vec2(x, y));
            }
            superPath.measure();
            superPath.bufferLength(path.getLength(path.lengthCount - 1));
            superPath = superPath.fitToLinePath();
            superPath.measure();

            var bodyWidth = (OsuSkin.get().getSliderBodyWidth() - OsuSkin.get().getSliderBorderWidth()) * scale;
            abstractSliderBody = new SliderBody2D(superPath);
            abstractSliderBody.setBodyWidth(bodyWidth);
            abstractSliderBody.setBorderWidth(OsuSkin.get().getSliderBodyWidth() * scale);
            abstractSliderBody.setSliderBodyBaseAlpha(OsuSkin.get().getSliderBodyBaseAlpha());

            if (OsuSkin.get().isSliderHintEnable() && beatmapSlider.getDistance() > OsuSkin.get().getSliderHintShowMinLength()) {
                abstractSliderBody.setEnableHint(true);
                abstractSliderBody.setHintAlpha(OsuSkin.get().getSliderHintAlpha());
                abstractSliderBody.setHintWidth(Math.min(OsuSkin.get().getSliderHintWidth() * scale, bodyWidth));
                RGBColor hintColor = OsuSkin.get().getSliderHintColor();
                if (hintColor != null) {
                    abstractSliderBody.setHintColor(hintColor.r(), hintColor.g(), hintColor.b());
                } else {
                    abstractSliderBody.setHintColor(bodyColor.r(), bodyColor.g(), bodyColor.b());
                }
            }

            abstractSliderBody.applyToScene(scene, Config.isSnakingInSliders());
            abstractSliderBody.setBodyColor(bodyColor.r(), bodyColor.g(), bodyColor.b());
            abstractSliderBody.setBorderColor(borderColor.r(), borderColor.g(), borderColor.b());
        }

        applyBodyFadeAdjustments(fadeInDuration);
    }

    private PointF getPositionAt(final float percentage, final boolean updateBallAngle, final boolean updateEndArrowRotation) {
        if (path.pointCount == 0) {
            tmpPoint.set(pos);
            return tmpPoint;
        }

        if (percentage >= 1) {
            tmpPoint.set(curveEndPos);
            return tmpPoint;
        } else if (percentage <= 0) {
            if (path.pointCount >= 2) {
                if (updateBallAngle) {
                    ballAngle = MathUtils.radToDeg(Utils.direction(path.getX(1), path.getY(1), pos.x, pos.y));
                }

                if (updateEndArrowRotation) {
                    endArrow.setRotation(MathUtils.radToDeg(Utils.direction(pos.x, pos.y, path.getX(1), path.getY(1))));
                }
            }

            tmpPoint.set(pos);
            return tmpPoint;
        }

        // Directly taken from library-owned SliderPath
        int left = 0;
        int right = path.lengthCount - 2;
        float currentLength = percentage * path.getLength(path.lengthCount - 1);

        while (left <= right) {
            int pivot = left + ((right - left) >> 1);
            float length = path.getLength(pivot);

            if (length < currentLength) {
                left = pivot + 1;
            } else if (length > currentLength) {
                right = pivot - 1;
            } else {
                break;
            }
        }

        int index = left - 1;
        float lengthProgress = (currentLength - path.getLength(index)) / (path.getLength(index + 1) - path.getLength(index));

        var currentPointX = path.getX(index);
        var currentPointY = path.getY(index);

        var nextPointX = path.getX(index + 1);
        var nextPointY = path.getY(index + 1);

        var p = tmpPoint;

        p.set(
            Interpolation.linear(currentPointX, nextPointX, lengthProgress),
            Interpolation.linear(currentPointY, nextPointY, lengthProgress)
        );

        if (updateBallAngle) {
            ballAngle = MathUtils.radToDeg(Utils.direction(currentPointX, currentPointY, nextPointX, nextPointY));
        }

        if (updateEndArrowRotation) {
            endArrow.setRotation(MathUtils.radToDeg(Utils.direction(nextPointX, nextPointY, currentPointX, currentPointY)));
        }

        return p;
    }

    private void removeFromScene() {
        if (scene == null) {
            return;
        }
        // Detach all objects
        if (abstractSliderBody != null) {
            if (GameHelper.isHidden()) {
                abstractSliderBody.removeFromScene(scene);
            } else {
                abstractSliderBody.removeFromScene(scene, 0.24f / GameHelper.getSpeedMultiplier(), this);
            }
        }

        ball.registerEntityModifier(Modifiers.fadeOut(0.1f / GameHelper.getSpeedMultiplier()).setOnFinished(entity -> {
            Execution.updateThread(entity::detachSelf);
        }));

        if (!Config.isAnimateFollowCircle()) {
            followCircle.detachSelf();
        }

        startCircle.detachSelf();
        endCircle.detachSelf();
        startOverlay.detachSelf();
        endOverlay.detachSelf();
        approachCircle.detachSelf();
        startArrow.detachSelf();
        endArrow.detachSelf();
        for (int i = 0, size = tickSprites.size(); i < size; i++) {
            Sprite sp = tickSprites.get(i);
            sp.detachSelf();
            tickSpritePool.free(sp);
        }
        listener.removeObject(this);
        stopSlidingSamples();
        scene = null;
    }

    public void poolObject() {
        GameHelper.putPath(path);
        GameObjectPool.getInstance().putSlider(this);
        GameObjectPool.getInstance().putNumber(number);
    }

    private void onSpanFinish() {
        ++completedSpanCount;

        int totalSpanCount = beatmapSlider.getSpanCount();
        int remainingSpans = totalSpanCount - completedSpanCount;
        boolean stillHasSpan = remainingSpans > 0;

        if (mWasInRadius && replayObjectData == null ||
                replayObjectData != null && replayObjectData.tickSet.get(replayTickIndex)) {
            playCurrentNestedObjectHitSound();
            ticksGot++;
            tickSet.set(replayTickIndex++, true);

            if (stillHasSpan) {
                listener.onSliderHit(id, 30, null,
                        reverse ? pos : curveEndPos,
                        false, bodyColor, GameObjectListener.SLIDER_REPEAT);
            }
        } else {
            tickSet.set(replayTickIndex++, false);

            if (stillHasSpan) {
                listener.onSliderHit(id, -1, null,
                        reverse ? pos : curveEndPos,
                        false, bodyColor, GameObjectListener.SLIDER_REPEAT);
            }
        }

        currentNestedObjectIndex++;

        // If slider has more spans
        if (stillHasSpan) {
            double spanDuration = beatmapSlider.getSpanDuration() / 1000;
            reverse = !reverse;
            passedTime -= spanDuration;
            tickTime = passedTime;

            if (reverse) {
                // In reversed spans, a slider's tick position remains the same as the non-reversed span.
                // Therefore, we need to offset the tick time such that the travelled time is (tickInterval - nextTickTime).
                tickTime += tickInterval - spanDuration % tickInterval;
            }

            ball.setFlippedHorizontal(reverse);
            // Restore ticks
            for (int i = 0, size = tickSprites.size(); i < size; i++) {
                tickSprites.get(i).setAlpha(1);
            }
            currentTickSpriteIndex = reverse ? tickSprites.size() - 1 : 0;

            // Setting visibility of repeat arrows
            if (reverse) {
                if (remainingSpans <= 2) {
                    endArrow.setAlpha(0);
                }

                if (remainingSpans > 1) {
                    startArrow.setAlpha(1);
                }
            } else if (remainingSpans <= 2) {
                startArrow.setAlpha(0);
            }

            ((GameScene) listener).onSliderReverse(
                    !reverse ? pos : curveEndPos,
                    reverse ? endArrow.getRotation() : startArrow.getRotation(),
                    bodyColor);

            if (passedTime >= spanDuration) {
                // This condition can happen under low frame rate and/or short span duration, which will cause all
                // slider tick judgements in this span to be skipped. Ensure that all slider ticks in the current
                // span has been judged before proceeding to the next span.
                judgeSliderTicks();

                onSpanFinish();
            }

            return;
        }
        mIsOver = true;

        // Calculating score
        int firstHitScore = 0;
        if (GameHelper.isScoreV2()) {
            // If ScoreV2 is active, the accuracy of hitting the slider head is additionally accounted for when judging the entire slider:
            // Getting a 300 for a slider requires getting a 300 judgement for the slider head.
            // Getting a 100 for a slider requires getting a 100 judgement or better for the slider head.
            DifficultyHelper diffHelper = GameHelper.getDifficultyHelper();
            float od = GameHelper.getOverallDifficulty();

            if (Math.abs(firstHitAccuracy) <= diffHelper.hitWindowFor300(od) * 1000) {
                firstHitScore = 300;
            } else if (Math.abs(firstHitAccuracy) <= diffHelper.hitWindowFor100(od) * 1000) {
                firstHitScore = 100;
            }
        }
        int score = 0;
        if (ticksGot > 0) {
            score = 50;
        }
        int totalTicks = beatmapSlider.getNestedHitObjects().size();
        if (ticksGot >= totalTicks / 2 && (!GameHelper.isScoreV2() || firstHitScore >= 100)) {
            score = 100;
        }
        if (ticksGot >= totalTicks && (!GameHelper.isScoreV2() || firstHitScore == 300)) {
            score = 300;
        }
        // If slider was in reverse mode, we should swap start and end points
        if (reverse) {
            Slider.this.listener.onSliderHit(id, score,
                    curveEndPos, pos, endsCombo, bodyColor, GameObjectListener.SLIDER_END);
        } else {
            Slider.this.listener.onSliderHit(id, score, pos,
                    curveEndPos, endsCombo, bodyColor, GameObjectListener.SLIDER_END);
        }
        if (!startHit) {
            firstHitAccuracy = (int) (GameHelper.getDifficultyHelper().hitWindowFor50(GameHelper.getOverallDifficulty()) * 1000 + 13);
        }
        listener.onSliderEnd(id, firstHitAccuracy, tickSet);
        // Remove slider from scene

        if (Config.isAnimateFollowCircle() && mWasInRadius) {
            mIsAnimating = true;

            followCircle.clearEntityModifiers();
            followCircle.registerEntityModifier(Modifiers.scale(0.2f / GameHelper.getSpeedMultiplier(), followCircle.getScaleX(), followCircle.getScaleX() * 0.8f).setEaseFunction(EaseQuadOut.getInstance()));
            followCircle.registerEntityModifier(
                Modifiers.alpha(0.2f / GameHelper.getSpeedMultiplier(), followCircle.getAlpha(), 0f).setOnFinished(entity -> {
                    Execution.updateThread(() -> {
                        entity.detachSelf();
                        // We can pool the hit object once all animations are finished.
                        // The follow circle animation is the last one to finish if it's enabled.
                        poolObject();
                    });
                    mIsAnimating = false;
                })
            );
        }

        removeFromScene();
    }

    private boolean isHit() {
        float radius = Utils.sqr((float) beatmapSlider.getGameplayRadius());
        for (int i = 0, count = listener.getCursorsCount(); i < count; i++) {

            var inPosition = Utils.squaredDistance(pos, listener.getMousePos(i)) <= radius;
            if (GameHelper.isRelaxMod() && passedTime >= 0 && inPosition) {
                return true;
            }

            var isPressed = listener.isMousePressed(this, i);
            if (isPressed && inPosition) {
                return true;
            } else if (GameHelper.isAutopilotMod() && isPressed) {
                return true;
            }
        }
        return false;
    }


    @Override
    public void update(final float dt) {

        if (scene == null) {
            return;
        }
        passedTime += dt;

        if (!startHit) // If we didn't get start hit(click)
        {
            // If it's too late, mark this hit missing
            if (passedTime > GameHelper.getDifficultyHelper().hitWindowFor50(GameHelper.getOverallDifficulty())) {
                startHit = true;
                currentNestedObjectIndex++;
                listener.onSliderHit(id, -1, null, pos, false, bodyColor, GameObjectListener.SLIDER_START);
                firstHitAccuracy = (int) (passedTime * 1000);
            } else if (autoPlay && passedTime >= 0) {
                startHit = true;
                playCurrentNestedObjectHitSound();
                currentNestedObjectIndex++;
                ticksGot++;
                listener.onSliderHit(id, 30, null, pos, false, bodyColor, GameObjectListener.SLIDER_START);
            } else if (replayObjectData != null &&
                    Math.abs(replayObjectData.accuracy / 1000f) <= GameHelper.getDifficultyHelper().hitWindowFor50(GameHelper.getOverallDifficulty()) &&
                    passedTime + dt / 2 > replayObjectData.accuracy / 1000f) {
                startHit = true;
                playCurrentNestedObjectHitSound();
                currentNestedObjectIndex++;
                ticksGot++;
                listener.onSliderHit(id, 30, null, pos, false, bodyColor, GameObjectListener.SLIDER_START);
            } else if (isHit() && -passedTime < GameHelper.getDifficultyHelper().hitWindowFor50(GameHelper.getOverallDifficulty())) {
                // if we clicked
                listener.registerAccuracy(passedTime);
                startHit = true;
                playCurrentNestedObjectHitSound();
                currentNestedObjectIndex++;
                ticksGot++;
                firstHitAccuracy = (int) (passedTime * 1000);
                listener.onSliderHit(id, 30, null, pos,
                        false, bodyColor, GameObjectListener.SLIDER_START);
            }
        }

        if (GameHelper.isKiai()) {
            final float kiaiModifier = (float) Math.max(0, 1 - GameHelper.getCurrentBeatTime() / GameHelper.getBeatLength()) * 0.5f;
            final float r = Math.min(1, circleColor.r() + (1 - circleColor.r()) * kiaiModifier);
            final float g = Math.min(1, circleColor.g() + (1 - circleColor.g()) * kiaiModifier);
            final float b = Math.min(1, circleColor.b() + (1 - circleColor.b()) * kiaiModifier);
            kiai = true;
            startCircle.setColor(r, g, b);
            endCircle.setColor(r, g, b);
        } else if (kiai) {
            startCircle.setColor(circleColor.r(), circleColor.g(), circleColor.b());
            endCircle.setColor(circleColor.r(), circleColor.g(), circleColor.b());
            kiai = false;
        }

        if (passedTime < 0) // we at approach time
        {
            float gameTimePreempt = realTimePreempt * GameHelper.getSpeedMultiplier();
            if (startHit) {
                // Hide the approach circle if the slider is already hit.
                approachCircle.clearEntityModifiers();
                approachCircle.setAlpha(0);
            }

            float percentage = (float) (1 + passedTime / gameTimePreempt);
            if (percentage <= 0.5f) {
                // Following core doing a very cute show animation ^_^"
                percentage = Math.min(1, percentage * 2);

                for (int i = 0, size = tickSprites.size(); i < size; i++) {
                    if (percentage > (float) (i + 1) / size) {
                        tickSprites.get(i).setAlpha(1);
                    }
                }

                if (beatmapSlider.getSpanCount() > 1) {
                    endArrow.setAlpha(percentage);
                }

                if (Config.isSnakingInSliders()) {
                    if (superPath != null && abstractSliderBody != null) {
                        float l = superPath.getMeasurer().maxLength() * percentage;

                        abstractSliderBody.setEndLength(l);
                        abstractSliderBody.onUpdate();
                    }

                    var position = getPositionAt(percentage, false, true);

                    Utils.putSpriteAnchorCenter(position, endCircle);
                    Utils.putSpriteAnchorCenter(position, endOverlay);
                    Utils.putSpriteAnchorCenter(position, endArrow);
                }
            } else if (percentage - dt / gameTimePreempt <= 0.5f) {
                // Setting up positions of slider parts
                for (int i = 0, size = tickSprites.size(); i < size; i++) {
                    tickSprites.get(i).setAlpha(1);
                }
                if (beatmapSlider.getSpanCount() > 1) {
                    endArrow.setAlpha(1);
                }
                if (Config.isSnakingInSliders()) {
                    if (!preStageFinish && superPath != null && abstractSliderBody != null) {
                        abstractSliderBody.setEndLength(superPath.getMeasurer().maxLength());
                        abstractSliderBody.onUpdate();
                        preStageFinish = true;
                    }

                    endArrow.setRotation(
                        MathUtils.radToDeg(Utils.direction(curveEndPos.x, curveEndPos.y, path.getX(path.pointCount - 2), path.getY(path.pointCount - 2)))
                    );

                    Utils.putSpriteAnchorCenter(curveEndPos, endCircle);
                    Utils.putSpriteAnchorCenter(curveEndPos, endOverlay);
                    Utils.putSpriteAnchorCenter(curveEndPos, endArrow);
                }
            }
            return;
        }

        startCircle.setAlpha(0);
        startOverlay.setAlpha(0);

        float scale = beatmapSlider.getGameplayScale();

        if (!ball.hasParent()) {
            number.detachSelf();

            approachCircle.clearEntityModifiers();
            approachCircle.setAlpha(0);

            // velocity = 100 * difficulty.sliderMultiplier / (timingPoint.msPerBeat * bpmMultiplier)

            ball.setFps((float) beatmapSlider.getVelocity() * 100 * scale);
            ball.setScale(scale);
            ball.setFlippedHorizontal(false);
            ball.registerEntityModifier(Modifiers.fadeIn(0.1f / GameHelper.getSpeedMultiplier()));

            followCircle.setAlpha(0);
            if (!Config.isAnimateFollowCircle()) {
                followCircle.setScale(scale);
            }

            scene.attachChild(ball);
            scene.attachChild(followCircle);
        }

        // Ball position
        final float spanDuration = (float) beatmapSlider.getSpanDuration() / 1000;
        final float percentage = (float) passedTime / spanDuration;
        ballPos = getPositionAt(reverse ? 1 - percentage : percentage, true, false);

        // Calculating if cursor in follow circle bounds
        float trackingDistanceThresholdSquared = getTrackingDistanceThresholdSquared();
        boolean inRadius = false;

        for (int i = 0, cursorCount = listener.getCursorsCount(); i < cursorCount; i++) {
            var isPressed = listener.isMouseDown(i);

            if (GameHelper.isAutopilotMod() && isPressed) {
                inRadius = true;
                break;
            }

            if (autoPlay || (isPressed &&
                    Utils.squaredDistance(listener.getMousePos(i), ballPos) <= trackingDistanceThresholdSquared)) {
                inRadius = true;
                break;
            }
        }

        listener.onTrackingSliders(inRadius);
        tickTime += dt;

        if (Config.isAnimateFollowCircle()) {
            float realSliderDuration = (float) beatmapSlider.getDuration() / 1000 / GameHelper.getSpeedMultiplier();
            float remainTime = realSliderDuration - (float) passedTime;

            if (inRadius && !mWasInRadius) {
                mWasInRadius = true;
                mIsAnimating = true;
                playSlidingSamples();

                // If alpha doesn't equal 0 means that it has been into an animation before
                float initialScale = followCircle.getAlpha() == 0 ? scale * 0.5f : followCircle.getScaleX();

                followCircle.clearEntityModifiers();
                followCircle.registerEntityModifier(Modifiers.alpha(Math.min(remainTime, 0.06f / GameHelper.getSpeedMultiplier()), followCircle.getAlpha(), 1f));
                followCircle.registerEntityModifier(
                    Modifiers.scale(Math.min(remainTime, 0.18f / GameHelper.getSpeedMultiplier()), initialScale, scale)
                        .setEaseFunction(EaseQuadOut.getInstance())
                        .setOnFinished(entity -> mIsAnimating = false)
                );
            } else if (!inRadius && mWasInRadius) {
                mWasInRadius = false;
                mIsAnimating = true;
                stopSlidingSamples();

                followCircle.clearEntityModifiers();
                followCircle.registerEntityModifier(Modifiers.scale(0.1f / GameHelper.getSpeedMultiplier(), followCircle.getScaleX(), scale * 2f));
                followCircle.registerEntityModifier(
                    Modifiers.alpha(0.1f / GameHelper.getSpeedMultiplier(), followCircle.getAlpha(), 0f).setOnFinished(entity -> {
                        if (mIsOver) {
                            Execution.updateThread(entity::detachSelf);
                        }
                        mIsAnimating = false;
                    })
                );
            }
        } else {
            if (inRadius && !mWasInRadius) {
                playSlidingSamples();
            } else if (!inRadius && mWasInRadius) {
                stopSlidingSamples();
            }

            mWasInRadius = inRadius;
            followCircle.setAlpha(inRadius ? 1 : 0);
        }

        judgeSliderTicks();

        // Setting position of ball and follow circle
        followCircle.setPosition(ballPos.x - followCircle.getWidth() / 2,
                ballPos.y - followCircle.getHeight() / 2);
        ball.setPosition(ballPos.x - ball.getWidth() / 2,
                ballPos.y - ball.getHeight() / 2);
        ball.setRotation(ballAngle);

        if (GameHelper.isAuto() || GameHelper.isAutopilotMod()) {
            listener.updateAutoBasedPos(ballPos.x, ballPos.y);
        }

        // If we got 100% time, finishing slider
        if (percentage >= 1) {
            onSpanFinish();
        }
    }

    private float getTrackingDistanceThresholdSquared() {
        float radius = (float) beatmapSlider.getGameplayRadius();
        float distanceThresholdSquared = radius * radius;

        if (mWasInRadius) {
            // Multiply by 4 as the follow circle radius is 2 times larger than the object radius.
            distanceThresholdSquared *= 4;
        }

        return distanceThresholdSquared;
    }

    private void judgeSliderTicks() {
        if (tickSprites.isEmpty()) {
            return;
        }

        float scale = beatmapSlider.getGameplayScale();

        while (tickTime >= tickInterval) {
            tickTime -= tickInterval;
            var tickSprite = tickSprites.get(currentTickSpriteIndex);

            if (tickSprite.getAlpha() == 0) {
                // All ticks in the current span had been judged.
                break;
            }

            if (mWasInRadius && replayObjectData == null ||
                    replayObjectData != null && replayObjectData.tickSet.get(replayTickIndex)) {
                playCurrentNestedObjectHitSound();
                listener.onSliderHit(id, 10, null, ballPos, false, bodyColor, GameObjectListener.SLIDER_TICK);

                if (Config.isAnimateFollowCircle() && !mIsAnimating) {
                    followCircle.clearEntityModifiers();
                    followCircle.registerEntityModifier(Modifiers.scale((float) Math.min(tickInterval, 0.2f) / GameHelper.getSpeedMultiplier(), scale * 1.1f, scale).setEaseFunction(EaseQuadOut.getInstance()));
                }

                ticksGot++;
                tickSet.set(replayTickIndex++, true);
            } else {
                listener.onSliderHit(id, -1, null, ballPos, false, bodyColor, GameObjectListener.SLIDER_TICK);
                tickSet.set(replayTickIndex++, false);
            }

            currentNestedObjectIndex++;

            tickSprite.setAlpha(0);
            if (reverse && currentTickSpriteIndex > 0) {
                currentTickSpriteIndex--;
            } else if (!reverse && currentTickSpriteIndex < tickSprites.size() - 1) {
                currentTickSpriteIndex++;
            }
        }
    }

    private void applyBodyFadeAdjustments(float fadeInDuration) {
        if (abstractSliderBody == null) {
            return;
        }

        if (GameHelper.isHidden()) {
            // New duration from completed fade in to end (before fading out)
            float realSliderDuration = (float) beatmapSlider.getDuration() / 1000 / GameHelper.getSpeedMultiplier();
            float fadeOutDuration = realSliderDuration + realTimePreempt - fadeInDuration;

            abstractSliderBody.applyFadeAdjustments(fadeInDuration, fadeOutDuration);
        } else {
            abstractSliderBody.applyFadeAdjustments(fadeInDuration);
        }
    }

    private void playCurrentNestedObjectHitSound() {
        listener.playSamples(beatmapSlider.getNestedHitObjects().get(currentNestedObjectIndex));
    }

    @Override
    public void stopAuxiliarySamples() {
        stopSlidingSamples();
    }

    private void playSlidingSamples() {
        if (slidingSamplesPlaying) {
            return;
        }

        slidingSamplesPlaying = true;
        listener.playAuxiliarySamples(beatmapSlider);
    }

    private void stopSlidingSamples() {
        if (!slidingSamplesPlaying) {
            return;
        }

        slidingSamplesPlaying = false;
        listener.stopAuxiliarySamples(beatmapSlider);
    }

    @Override
    public void tryHit(final float dt) {
        if (startHit) {
            return;
        }

        if (isHit() && -passedTime < GameHelper.getDifficultyHelper().hitWindowFor50(GameHelper.getOverallDifficulty())) {
            listener.registerAccuracy(passedTime);
            startHit = true;
            playCurrentNestedObjectHitSound();
            currentNestedObjectIndex++;
            ticksGot++;
            firstHitAccuracy = (int) (passedTime * 1000);
            listener.onSliderHit(id, 30, null, pos,
                    false, bodyColor, GameObjectListener.SLIDER_START);
        }

        if (passedTime < 0 && startHit) {
            approachCircle.clearEntityModifiers();
            approachCircle.setAlpha(0);
        }
    }

}<|MERGE_RESOLUTION|>--- conflicted
+++ resolved
@@ -127,13 +127,6 @@
         mIsAnimating = false;
         mWasInRadius = false;
 
-<<<<<<< HEAD
-=======
-        maxTime = (float) (spanDuration / 1000);
-        ball.detachSelf();
-        followCircle.detachSelf();
-        repeatCount = repeats;
->>>>>>> 10a5aa29
         reverse = false;
         startHit = false;
         ticksGot = 0;
@@ -723,8 +716,6 @@
             approachCircle.clearEntityModifiers();
             approachCircle.setAlpha(0);
 
-            // velocity = 100 * difficulty.sliderMultiplier / (timingPoint.msPerBeat * bpmMultiplier)
-
             ball.setFps((float) beatmapSlider.getVelocity() * 100 * scale);
             ball.setScale(scale);
             ball.setFlippedHorizontal(false);
