package ru.nsu.ccfit.zuev.osu.game;

import android.graphics.PointF;
import android.os.SystemClock;

import com.dgsrz.bancho.game.sprite.VideoSprite;
import com.edlplan.ext.EdExtensionHelper;
import com.edlplan.framework.math.FMath;
import com.edlplan.framework.support.ProxySprite;
import com.edlplan.framework.support.osb.StoryboardSprite;
import com.edlplan.osu.support.timing.TimingPoints;
import com.edlplan.osu.support.timing.controlpoint.ControlPoints;

import org.anddev.andengine.engine.Engine;
import org.anddev.andengine.engine.handler.IUpdateHandler;
import org.anddev.andengine.entity.IEntity;
import org.anddev.andengine.engine.camera.SmoothCamera;
import org.anddev.andengine.entity.modifier.DelayModifier;
import org.anddev.andengine.entity.modifier.FadeOutModifier;
import org.anddev.andengine.entity.modifier.IEntityModifier;
import org.anddev.andengine.entity.modifier.LoopEntityModifier;
import org.anddev.andengine.entity.modifier.MoveXModifier;
import org.anddev.andengine.entity.modifier.ParallelEntityModifier;
import org.anddev.andengine.entity.modifier.SequenceEntityModifier;
import org.anddev.andengine.entity.particle.ParticleSystem;
import org.anddev.andengine.entity.primitive.Rectangle;
import org.anddev.andengine.entity.scene.Scene;
import org.anddev.andengine.entity.scene.Scene.IOnSceneTouchListener;
import org.anddev.andengine.entity.scene.background.ColorBackground;
import org.anddev.andengine.entity.scene.background.SpriteBackground;
import org.anddev.andengine.entity.sprite.Sprite;
import org.anddev.andengine.entity.text.ChangeableText;
import org.anddev.andengine.entity.util.FPSLogger;
import org.anddev.andengine.input.touch.TouchEvent;
import org.anddev.andengine.opengl.font.Font;
import org.anddev.andengine.opengl.texture.region.TextureRegion;
import org.anddev.andengine.util.Debug;
import org.anddev.andengine.util.modifier.IModifier;

import java.io.File;
import java.io.FileNotFoundException;
import java.util.ArrayList;
import java.util.Arrays;
import java.util.BitSet;
import java.util.LinkedList;
import java.util.List;
import java.util.Queue;
import java.util.Iterator;

import javax.microedition.khronos.opengles.GL10;

import ru.nsu.ccfit.zuev.audio.BassSoundProvider;
import ru.nsu.ccfit.zuev.audio.Status;
import ru.nsu.ccfit.zuev.audio.effect.Metronome;
import ru.nsu.ccfit.zuev.audio.serviceAudio.PlayMode;
import ru.nsu.ccfit.zuev.osu.BeatmapData;
import ru.nsu.ccfit.zuev.osu.BeatmapProperties;
import ru.nsu.ccfit.zuev.osu.Config;
import ru.nsu.ccfit.zuev.osu.Constants;
import ru.nsu.ccfit.zuev.osu.GlobalManager;
import ru.nsu.ccfit.zuev.osu.OSUParser;
import ru.nsu.ccfit.zuev.osu.PropertiesLibrary;
import ru.nsu.ccfit.zuev.osu.RGBAColor;
import ru.nsu.ccfit.zuev.osu.RGBColor;
import ru.nsu.ccfit.zuev.osu.ResourceManager;
import ru.nsu.ccfit.zuev.osu.SkinJson;
import ru.nsu.ccfit.zuev.osu.SkinManager;
import ru.nsu.ccfit.zuev.osu.ToastLogger;
import ru.nsu.ccfit.zuev.osu.TrackInfo;
import ru.nsu.ccfit.zuev.osu.Utils;
import ru.nsu.ccfit.zuev.osu.async.AsyncTaskLoader;
import ru.nsu.ccfit.zuev.osu.async.OsuAsyncCallback;
import ru.nsu.ccfit.zuev.osu.game.GameHelper.SliderPath;
import ru.nsu.ccfit.zuev.osu.game.cursor.Cursor;
import ru.nsu.ccfit.zuev.osu.game.cursor.CursorSprite;
import ru.nsu.ccfit.zuev.osu.game.cursor.FlashLightSprite;
import ru.nsu.ccfit.zuev.osu.game.mods.GameMod;
import ru.nsu.ccfit.zuev.osu.helper.AnimSprite;
import ru.nsu.ccfit.zuev.osu.helper.DifficultyHelper;
import ru.nsu.ccfit.zuev.osu.helper.MD5Calcuator;
import ru.nsu.ccfit.zuev.osu.helper.ModifierFactory;
import ru.nsu.ccfit.zuev.osu.helper.StringTable;
import ru.nsu.ccfit.zuev.osu.menu.LoadingScreen;
import ru.nsu.ccfit.zuev.osu.menu.ModMenu;
import ru.nsu.ccfit.zuev.osu.menu.PauseMenu;
import ru.nsu.ccfit.zuev.osu.online.OnlineFileOperator;
import ru.nsu.ccfit.zuev.osu.online.OnlineManager;
import ru.nsu.ccfit.zuev.osu.online.OnlineScoring;
import ru.nsu.ccfit.zuev.osu.scoring.Replay;
import ru.nsu.ccfit.zuev.osu.scoring.ScoringScene;
import ru.nsu.ccfit.zuev.osu.scoring.StatisticV2;
import ru.nsu.ccfit.zuev.osuplus.BuildConfig;
import ru.nsu.ccfit.zuev.osuplus.R;

public class GameScene implements IUpdateHandler, GameObjectListener,
        IOnSceneTouchListener {
    public static final int CursorCount = 10;
    private final Engine engine;
    private final Cursor[] cursors = new Cursor[CursorCount];
    private final boolean[] cursorIIsDown = new boolean[CursorCount];
    private final StringBuilder strBuilder = new StringBuilder();
    public String filePath = null;
    private Scene scene;
    private Scene bgScene, mgScene, fgScene;
    private Scene oldScene;
    private BeatmapData beatmapData;
    private TrackInfo lastTrack;
    private ScoringScene scoringScene;
    private TimingPoint currentTimingPoint;
    private TimingPoint soundTimingPoint;
    private TimingPoint firstTimingPoint;
    private Queue<TimingPoint> timingPoints;
    private Queue<TimingPoint> activeTimingPoints;
    private String trackMD5;
    private int lastObjectId = -1;
    private float secPassed = 0;
    private float leadOut = 0;
    private LinkedList<GameObjectData> objects;
    private ArrayList<RGBColor> combos;
    private int comboNum; // use this to show combo color
    private int currentComboNum;
    private boolean comboWasMissed = false;
    private boolean comboWas100 = false;
    private Queue<GameObject> activeObjects;
    private LinkedList<GameObject> passiveObjects = new LinkedList<GameObject>();
    private GameScoreText comboText, accText, scoreText;  //显示的文字  连击数  ACC  分数
    private GameScoreTextShadow scoreShadow;
    private Queue<BreakPeriod> breakPeriods = new LinkedList<BreakPeriod>();
    private BreakAnimator breakAnimator;
    private ScoreBar scorebar;
    private SongProgressBar progressBar;
    private DuringGameScoreBoard scoreBoard;
    private HitErrorMeter hitErrorMeter;
    private Metronome metronome;
    private boolean isFirst = true;
    private float scale;
    private float approachRate;
    private float rawDifficulty;
    private float overallDifficulty;
    private float rawDrain;
    private float drain;
    private StatisticV2 stat;
    private boolean gameStarted;
    private float totalOffset;
    //private IMusicPlayer music = null;
    private int totalLength = Integer.MAX_VALUE;
    private boolean loadComplete;
    private boolean paused;
    private Sprite skipBtn;
    private float skipTime;
    private boolean musicStarted;
    private float distToNextObject;
    private float timeMultiplier = 1.0f;
    private CursorSprite[] cursorSprites;
    private FlashLightSprite flashlightSprite;
    private int mainCursorId = -1;
    private Replay replay;
    private boolean replaying;
    private String replayFile;
    private float avgOffset;
    private int offsetRegs;
    private boolean kiai = false;
    private Rectangle kiaiRect = null;
    private Sprite bgSprite = null;
    private Sprite unranked;
    private ChangeableText replayText;
    private String title, artist, version;
    private ComboBurst comboBurst;
    private VideoSprite mVideo = null;
    private Sprite[] ScoreBoardSprite;
    private int failcount = 0;
    private float lastObjectHitTime = 0;
    private SliderPath[] sliderPaths = null;
    private int sliderIndex = 0;

    private StoryboardSprite storyboardSprite;
    private ProxySprite storyboardOverlayProxy;

    private DifficultyHelper difficultyHelper = DifficultyHelper.StdDifficulty;

    private long previousFrameTime;

    public GameScene(final Engine engine) {
        this.engine = engine;
        scene = new Scene();
        bgScene = new Scene();
        fgScene = new Scene();
        mgScene = new Scene();
        scene.attachChild(bgScene);
        scene.attachChild(mgScene);
        scene.attachChild(fgScene);
    }

    public void setScoringScene(final ScoringScene sc) {
        scoringScene = sc;
    }

    public void setOldScene(final Scene oscene) {
        oldScene = oscene;
    }

    private void setBackground() {
        boolean bgset = false;
        bgSprite = null;
        if (storyboardSprite != null) {
            if (storyboardSprite.isStoryboardAvailable()) {
                storyboardSprite.setBrightness(Config.getBackgroundBrightness());
                return;
            }
        }
        for (final String s : beatmapData.getData("Events")) {
            final String[] pars = s.split("\\s*,\\s*");
            if (pars.length >= 3 && pars[0].equals("0") && pars[1].equals("0")) {
                // String filename = pars[2].substring(1, pars[2].length() - 1);

                if (Config.getBackgroundQuality() == 0) {
                    scene.setBackground(new ColorBackground(0, 0, 0));
                    continue;
                }

                bgset = true;
                final TextureRegion tex = ResourceManager.getInstance()
                        .getTextureIfLoaded("::background");
                if (tex == null) {
                    continue;
                }
                float brightness = Config.getBackgroundBrightness();
                float height = tex.getHeight() * Config.getBackgroundQuality();
                height *= Config.getRES_WIDTH()
                        / (float) (tex.getWidth() * Config
                        .getBackgroundQuality());
                bgSprite = new Sprite(0,
                        (Config.getRES_HEIGHT() - height) / 2,
                        Config.getRES_WIDTH(), height, tex);
                bgSprite.setColor(brightness, brightness, brightness);
                scene.setBackground(new SpriteBackground(bgSprite));
            } else if (pars.length >= 3 && pars[0].equals("2")) {

            } else if (bgset == false && pars.length == 5
                    && pars[0].equals("3") && pars[1].equals("100")) {
                bgset = true;
                final float bright = Config.getBackgroundBrightness();
                scene.setBackground(new ColorBackground(
                        Integer.parseInt(pars[2]) * bright / 255f,
                        Integer.parseInt(pars[3]) * bright / 255f,
                        Integer.parseInt(pars[4]) * bright / 255f));
            }
        }
    }

    private boolean loadGame(final TrackInfo track, final String rFile) {
        if (rFile != null && rFile.startsWith("http://")) {
            this.replayFile = Config.getCachePath() + "/" +
                    MD5Calcuator.getStringMD5(rFile) + ".odr";
            Debug.i("ReplayFile = " + replayFile);
            if (!OnlineFileOperator.downloadFile(rFile, this.replayFile)) {
                ToastLogger.showTextId(R.string.replay_cantdownload, true);
                return false;
            }
        } else
            this.replayFile = rFile;

        OSUParser parser = new OSUParser(track.getFilename());
        if (parser.openFile()) {
            beatmapData = parser.readData();
        } else {
            Debug.e("startGame: cannot open file");
            ToastLogger.showText(
                    StringTable.format(R.string.message_error_open,
                            track.getFilename()), true);
            return false;
        }
        parser = null;

//        try {
//            float height = 720;
//            height *= 1. * Config.getRES_WIDTH() / 1280;
//            mVideo = new VideoSprite(0, 0, Config.getRES_WIDTH(), Config.getRES_HEIGHT());
//            mVideo.setDataSource(Environment.getExternalStorageDirectory().getPath() + "/PV.mp4");
//            mVideo.setAlpha(0f);
//            // mVideo.play();
//        } catch (IOException e) {
//            Log.i("Load avi", e.getMessage());
//        }

        // TODO skin manager
        SkinManager.getInstance().loadBeatmapSkin(beatmapData.getFolder());

        if (beatmapData.getData("General", "Mode").equals("0") == false) {
            if (beatmapData.getData("General", "Mode").equals("") == false) {
                ToastLogger.showText(StringTable.format(
                        R.string.message_error_mapmode,
                        beatmapData.getData("General", "Mode")), true);
                return false;
            }
        }

        breakPeriods = new LinkedList<BreakPeriod>();
        for (final String s : beatmapData.getData("Events")) {
            final String[] pars = s.split("\\s*,\\s*");
            if ((pars.length >= 3) && pars[0].equals("0") && pars[1].equals("0")) {

            } else if (pars.length >= 3 && pars[0].equals("2")) {
                breakPeriods.add(new BreakPeriod(
                        Float.parseFloat(pars[1]) / 1000f, Float
                        .parseFloat(pars[2]) / 1000f));
            }
        }

        totalOffset = Config.getOffset();
        String beatmapName = track.getFilename();
        beatmapName = beatmapName.substring(0, beatmapName.lastIndexOf('/'));
        final BeatmapProperties props = PropertiesLibrary.getInstance()
                .getProperties(beatmapName);
        if (props != null) {
            totalOffset += props.getOffset();
        }

        try {
            final File musicFile = new File(beatmapData.getFolder(),
                    beatmapData.getData("General", "AudioFilename"));

            if (musicFile.exists() == false) {
                throw new FileNotFoundException(musicFile.getPath());
            }

            if (musicFile.getName().endsWith(".ogg")) {
                totalOffset += Config.getOggOffset();
            }

            //music = new BassAudioPlayer(musicFile.getPath());
            filePath = musicFile.getPath();

        } catch (final Exception e) {
            Debug.e("Load Music: " + e.getMessage());
            ToastLogger.showText(e.getMessage(), true);
            return false;
        }

        title = beatmapData.getData("Metadata", "Title");
        artist = beatmapData.getData("Metadata", "Artist");
        version = beatmapData.getData("Metadata", "Version");

        // r = 54.42 - 4.48 * cs
        // Reading beatmap settings

        //TextureRegion appcircleTex = ResourceManager.getInstance().getTexture("approachcircle");

        scale = (float) ((Config.getRES_HEIGHT() / 480.0f)
                * (54.42 - Float.parseFloat(beatmapData.getData("Difficulty", "CircleSize")) * 4.48)
                * 2 / GameObjectSize.BASE_OBJECT_SIZE)
                + 0.5f * Config.getScaleMultiplier();

/*        scale = (10 - Float.parseFloat(beatmapData.getData("Difficulty",
                "CircleSize")))
                * 0.125f
                + 0.625f
                + 0.125f
                * Config.getScaleMultiplier();*/

        String rawRate = beatmapData.getData("Difficulty", "ApproachRate");
        if (rawRate.equals("")) {
            rawRate = beatmapData.getData("Difficulty", "OverallDifficulty");
        }
        float rawApproachRate = Float.parseFloat(rawRate);
        approachRate = (float) GameHelper.ar2ms(rawApproachRate) / 1000f;
        final String rawSliderSpeed = beatmapData.getData("Difficulty",
                "SliderMultiplier");

        overallDifficulty = Float.parseFloat(beatmapData.getData("Difficulty",
                "OverallDifficulty"));
        drain = Float.parseFloat(beatmapData.getData("Difficulty",
                "HPDrainRate"));
        rawDifficulty = overallDifficulty;
        rawDrain = drain;

        if (ModMenu.getInstance().getMod().contains(GameMod.MOD_EASY)) {
            scale += 0.125f;
            drain *= 0.5f;
            overallDifficulty *= 0.5f;
            approachRate = (float) GameHelper.ar2ms(rawApproachRate / 2f) / 1000f;
        }

        GameHelper.setHardrock(false);
        if (ModMenu.getInstance().getMod().contains(GameMod.MOD_HARDROCK)) {
            scale -= 0.125f;
            drain = Math.min(1.4f * drain, 10f);
            overallDifficulty = Math.min(1.4f * overallDifficulty, 10f);
            approachRate = (float) GameHelper.ar2ms(Math.min(1.4f * rawApproachRate, 10f)) / 1000f;
            GameHelper.setHardrock(true);
        }

        timeMultiplier = 1f;
        GameHelper.setDoubleTime(false);
        GameHelper.setNightCore(false);
        GameHelper.setHalfTime(false);
        GameHelper.setSpeedUp(false);

        GlobalManager.getInstance().getSongService().preLoad(filePath, PlayMode.MODE_NONE);
        GameHelper.setTimeMultiplier(1f);
        //Speed Change
        if (ModMenu.getInstance().getChangeSpeed() != 1.00f){
            timeMultiplier = ModMenu.getInstance().getSpeed();
            GlobalManager.getInstance().getSongService().preLoad(filePath, timeMultiplier, ModMenu.getInstance().isEnableNCWhenSpeedChange());
            GameHelper.setTimeMultiplier(1 / timeMultiplier);
        } else if (ModMenu.getInstance().getMod().contains(GameMod.MOD_DOUBLETIME)) {
            GlobalManager.getInstance().getSongService().preLoad(filePath, PlayMode.MODE_DT);
            /*music.setUseSoftDecoder(1);
            music.setDecoderMultiplier(150);*/
            timeMultiplier = 1.5f;
            GameHelper.setDoubleTime(true);
            GameHelper.setTimeMultiplier(2 / 3f);
        } else if (ModMenu.getInstance().getMod().contains(GameMod.MOD_NIGHTCORE)) {
            GlobalManager.getInstance().getSongService().preLoad(filePath, PlayMode.MODE_NC);
            /*music.setUseSoftDecoder(2);
            music.setDecoderMultiplier(150);*/
            timeMultiplier = 1.5f;
            GameHelper.setNightCore(true);
            GameHelper.setTimeMultiplier(2 / 3f);
        } else if (ModMenu.getInstance().getMod().contains(GameMod.MOD_HALFTIME)) {
            GlobalManager.getInstance().getSongService().preLoad(filePath, PlayMode.MODE_HT);
            /*music.setUseSoftDecoder(1);
            music.setDecoderMultiplier(75);*/
            timeMultiplier = 0.75f;
            GameHelper.setHalfTime(true);
            GameHelper.setTimeMultiplier(4 / 3f);
        }

        /*
        if (ModMenu.getInstance().getMod().contains(GameMod.MOD_DOUBLETIME) || ModMenu.getInstance().getMod().contains(GameMod.MOD_NIGHTCORE)) {
//            approachRate = approachRate * 2 / 3;
//            overallDifficulty = (float) GameHelper.ms2od(GameHelper.od2ms(overallDifficulty) * 2 / 3);
            GameHelper.setTimeMultiplier(2 / 3f);
        } else if (ModMenu.getInstance().getMod().contains(GameMod.MOD_HALFTIME)) {
//            approachRate = approachRate * 4 / 3;
//            overallDifficulty = (float) GameHelper.ms2od(GameHelper.od2ms(overallDifficulty) * 4 / 3);
            GameHelper.setTimeMultiplier(4 / 3f);
        } else if (ModMenu.getInstance().getMod().contains(GameMod.MOD_SPEEDUP)) {
            GameHelper.setTimeMultiplier(4 / 5f);
        } else {
            GameHelper.setTimeMultiplier(1f);
        }
        */

        if (ModMenu.getInstance().getMod().contains(GameMod.MOD_REALLYEASY)) {
            scale += 0.125f;
            drain *= 0.5f;
            overallDifficulty *= 0.5f;
            float ar = (float)GameHelper.ms2ar(approachRate * 1000f);
            if (ModMenu.getInstance().getMod().contains(GameMod.MOD_EASY)) {
                ar *= 2;
                ar -= 0.5f;
            }
            ar -= (timeMultiplier - 1.0f) + 0.5f;
            approachRate = (float)(GameHelper.ar2ms(ar) / 1000f);
        }

        if (ModMenu.getInstance().getMod().contains(GameMod.MOD_SMALLCIRCLE)) {
            scale -= (float) ((Config.getRES_HEIGHT() / 480.0f) * (4 * 4.48)
            * 2 / GameObjectSize.BASE_OBJECT_SIZE);
        }
        //Force AR
        if (ModMenu.getInstance().isEnableForceAR()){
            approachRate = (float) GameHelper.ar2ms(ModMenu.getInstance().getForceAR()) / 1000f * timeMultiplier;
        }

        GameHelper.setRelaxMod(ModMenu.getInstance().getMod().contains(GameMod.MOD_RELAX));
        GameHelper.setAutopilotMod(ModMenu.getInstance().getMod().contains(GameMod.MOD_AUTOPILOT));
        GameHelper.setAuto(ModMenu.getInstance().getMod().contains(GameMod.MOD_AUTO));

        final String stackLatiency = beatmapData.getData("General",
                "StackLeniency");
        if (stackLatiency.equals("") == false) {
            GameHelper.setStackLatient(Float.parseFloat(stackLatiency));
        } else {
            GameHelper.setStackLatient(0);
        }
        if (scale < 0.001f){
            scale = 0.001f;
        }
        GameHelper.setSpeed(Float.parseFloat(rawSliderSpeed) * 100);
        GameHelper.setTickRate(Float.parseFloat(beatmapData.getData(
                "Difficulty", "SliderTickRate")));
        GameHelper.setScale(scale);
        GameHelper.setDifficulty(overallDifficulty);
        GameHelper.setDrain(drain);
        GameHelper.setApproachRate(approachRate);

        // Parsing hit objects
        objects = new LinkedList<GameObjectData>();
        for (final String s : beatmapData.getData("HitObjects")) {
            objects.add(new GameObjectData(s));
        }

        if (objects.size() <= 0) {
            ToastLogger.showText("Empty Beatmap", true);
            return false;
        }

        activeObjects = new LinkedList<GameObject>();
        passiveObjects = new LinkedList<GameObject>();
        lastObjectId = -1;

        GameHelper.setSliderColor(SkinManager.getInstance().getSliderColor());
        final String slidercolor = beatmapData.getData("Colours",
                "SliderBorder");
        if (slidercolor.equals("") == false) {
            final String[] sliderColors = slidercolor.split("[,]");
            GameHelper.setSliderColor(new RGBColor(Integer
                    .parseInt(sliderColors[0]) / 255.0f, Integer
                    .parseInt(sliderColors[1]) / 255.0f, Integer
                    .parseInt(sliderColors[2]) / 255.0f));
        }

        if (SkinJson.get().isForceOverrideSliderBorderColor()) {
            GameHelper.setSliderColor(new RGBColor(SkinJson.get().getSliderBorderColor()));
        }

        combos = new ArrayList<RGBColor>();
        comboNum = 2;
        String ccolor = beatmapData.getData("Colours", "Combo1");
        while (ccolor.equals("") == false) {
            final String[] colors = ccolor.replace(" ", "").split("[,]");
            combos.add(new RGBColor(Integer.parseInt(colors[0]) / 255.0f,
                    Integer.parseInt(colors[1]) / 255.0f, Integer
                    .parseInt(colors[2]) / 255.0f));

            ccolor = beatmapData.getData("Colours", "Combo" + comboNum++);
        }
        if (combos.isEmpty() || Config.isUseCustomComboColors()) {
//			combos.add(new RGBColor(255 / 255.0f, 150 / 255.0f, 0 / 255.0f));
//			combos.add(new RGBColor(5 / 255.0f, 240 / 255.0f, 5 / 255.0f));
//			combos.add(new RGBColor(5 / 255.0f, 2 / 255.0f, 240 / 255.0f));
//			combos.add(new RGBColor(240 / 255.0f, 5 / 255.0f, 5 / 255.0f));
            combos.clear();
            combos.addAll(Arrays.asList(Config.getComboColors()));
        }
        if (SkinJson.get().isForceOverrideComboColor()) {
            combos.clear();
            combos.addAll(SkinJson.get().getComboColor());
        }
        comboNum = -1;
        // if (combos.size() > 1) comboNum = 1;
        currentComboNum = 0;
        lastObjectHitTime = 0;
        final String defSound = beatmapData.getData("General", "SampleSet");
        if (defSound.equals("Soft")) {
            TimingPoint.setDefaultSound("soft");
        } else {
            TimingPoint.setDefaultSound("normal");
        }
        timingPoints = new LinkedList<TimingPoint>();
        activeTimingPoints = new LinkedList<TimingPoint>();
        currentTimingPoint = null;
        for (final String s : beatmapData.getData("TimingPoints")) {
            final TimingPoint tp = new TimingPoint(s.split("[,]"),
                    currentTimingPoint);
            timingPoints.add(tp);
            if (tp.wasInderited() == false || currentTimingPoint == null) {
                currentTimingPoint = tp;
            }
        }
        GameHelper.controlPoints = new ControlPoints();
        GameHelper.controlPoints.load(TimingPoints.parse(beatmapData.getData("TimingPoints")));
        currentTimingPoint = timingPoints.peek();
        firstTimingPoint = currentTimingPoint;
        soundTimingPoint = currentTimingPoint;
        if (soundTimingPoint != null) {
            GameHelper.setTimingOffset(soundTimingPoint.getTime());
            GameHelper.setBeatLength(soundTimingPoint.getBeatLength() * GameHelper.getSpeed() / 100f);
            GameHelper.setTimeSignature(soundTimingPoint.getSignature());
            GameHelper.setKiai(soundTimingPoint.isKiai());
        } else {
            GameHelper.setTimingOffset(0);
            GameHelper.setBeatLength(1);
            GameHelper.setTimeSignature(4);
            GameHelper.setKiai(false);
        }
        GameHelper.setInitalBeatLength(GameHelper.getBeatLength());

        GameObjectPool.getInstance().purge();
        SpritePool.getInstance().purge();
        ModifierFactory.clear();

        // TODO replay
        avgOffset = 0;
        offsetRegs = 0;

        File trackFile = new File(track.getFilename());
        trackMD5 = MD5Calcuator.getFileMD5(trackFile);
        replaying = false;
        replay = new Replay();
        replay.setObjectCount(objects.size());
        replay.setMap(trackFile.getParentFile().getName(), trackFile.getName(), trackMD5);

        if (replayFile != null) {
            replaying = replay.load(replayFile);
            if (!replaying) {
                ToastLogger.showTextId(R.string.replay_invalid, true);
                return false;
            } else
                replay.countMarks(overallDifficulty);
        } else if (!OnlineManager.getInstance().isStayOnline()) {
            replay = null;
        } else if (ModMenu.getInstance().getMod().contains(GameMod.MOD_AUTO)) {
            replay = null;
        }
        /*
        else if (ModMenu.getInstance().getMod().contains(GameMod.MOD_AUTO) ||
                ModMenu.getInstance().getMod().contains(GameMod.MOD_RELAX) ||
                ModMenu.getInstance().getMod().contains(GameMod.MOD_AUTOPILOT)) {
            replay = null;
        }
         */
        //TODO fix replays ^^
        // replay = null;

        //TODO online
        if (!replaying)
            OnlineScoring.getInstance().startPlay(track, trackMD5);

        if (Config.isEnableStoryboard()) {
            storyboardSprite.loadStoryboard(track.getFilename());
        }


        System.gc();

        GameObjectPool.getInstance().preload();

       /* try {
            music.prepare();

        } catch (final Exception e) {
        }*/

        lastTrack = track;
        if (Config.isCalculateSliderPathInGameStart()){
            stackNotes();
            calculateAllSliderPaths();
        }
        paused = false;
        gameStarted = false;

        return true;
    }

    public Scene getScene() {
        return scene;
    }

    public void restartGame() {
        if (!replaying) {
            EdExtensionHelper.onRestartGame(lastTrack);
        }
        startGame(null, null);
    }

    public void startGame(final TrackInfo track, final String replayFile) {
        GameHelper.updateGameid();
        if (!replaying) {
            EdExtensionHelper.onStartGame(track);
        }

        scene = new Scene();
        if (Config.isEnableStoryboard()) {
            if (storyboardSprite == null) {
                storyboardSprite = new StoryboardSprite(Config.getRES_WIDTH(), Config.getRES_HEIGHT());
                storyboardOverlayProxy = new ProxySprite(Config.getRES_WIDTH(), Config.getRES_HEIGHT());
                storyboardSprite.setOverlayDrawProxy(storyboardOverlayProxy);
                scene.attachChild(storyboardSprite);
            }
            storyboardSprite.detachSelf();
            scene.attachChild(storyboardSprite);
        }
        bgScene = new Scene();
        mgScene = new Scene();
        fgScene = new Scene();
        scene.attachChild(bgScene);
        scene.attachChild(mgScene);
        if (storyboardOverlayProxy != null) {
            scene.attachChild(storyboardOverlayProxy);
        }
        scene.attachChild(fgScene);
        scene.setBackground(new ColorBackground(0, 0, 0));
        bgScene.setBackgroundEnabled(false);
        mgScene.setBackgroundEnabled(false);
        fgScene.setBackgroundEnabled(false);
        isFirst = true;
        failcount = 0;
        mainCursorId = -1;
        final LoadingScreen screen = new LoadingScreen();
        engine.setScene(screen.getScene());

        final String rfile = track != null ? replayFile : this.replayFile;

        new AsyncTaskLoader().execute(new OsuAsyncCallback() {


            public void run() {
                loadComplete = loadGame(track != null ? track : lastTrack, rfile);
            }


            public void onComplete() {
                if (loadComplete == true) {
                    prepareScene();
                } else {
                    ModMenu.getInstance().setMod(Replay.oldMod);
                    ModMenu.getInstance().setChangeSpeed(Replay.oldChangeSpeed);
                    ModMenu.getInstance().setForceAR(Replay.oldForceAR);
                    ModMenu.getInstance().setEnableForceAR(Replay.oldEnableForceAR);
                    quit();
                }
            }
        });
        ResourceManager.getInstance().getSound("failsound").stop();
    }

    private void prepareScene() {
        scene.setOnSceneTouchListener(this);
        // bgScene.attachChild(mVideo);
        if (GlobalManager.getInstance().getCamera() instanceof SmoothCamera) {
            SmoothCamera camera = (SmoothCamera) (GlobalManager.getInstance().getCamera());
            camera.setZoomFactorDirect(Config.getPlayfieldSize());
            if (Config.isShrinkPlayfieldDownwards()) {
                camera.setCenterDirect(Config.getRES_WIDTH() / 2, Config.getRES_HEIGHT() / 2 * Config.getPlayfieldSize());
            }
        }
        setBackground();

        if (Config.isShowFPS()) {
            final Font font = ResourceManager.getInstance().getFont(
                    "smallFont");
            final ChangeableText fpsText = new ChangeableText(Utils.toRes(790),
                    Utils.toRes(520), font, "FPS: 12.34");
            final ChangeableText accText = new ChangeableText(Utils.toRes(720),
                    Utils.toRes(480), font, "Avg offset: 0ms     ");
            fpsText.setPosition(Config.getRES_WIDTH() - fpsText.getWidth() - 5, Config.getRES_HEIGHT() - fpsText.getHeight() - 10);
            accText.setPosition(Config.getRES_WIDTH() - accText.getWidth() - 5, fpsText.getY() - accText.getHeight());
            fgScene.attachChild(fpsText);
            fgScene.attachChild(accText);

            ChangeableText memText = null;
            if (BuildConfig.DEBUG) {
                memText = new ChangeableText(Utils.toRes(780),
                        Utils.toRes(520), font, "M: 100/100");
                fgScene.attachChild(memText);
            }
            final ChangeableText fmemText = memText;
            fgScene.registerUpdateHandler(new FPSLogger(0.5f) {
                @Override
                protected void onLogFPS() {
                    fpsText.setText("FPS: " + this.mFrames
                            / this.mSecondsElapsed);
                    if (offsetRegs != 0) {
                        accText.setText("Avg offset: "
                                + (int) (avgOffset * 1000f / offsetRegs)
                                + "ms");
                    }
                    fpsText.setPosition(Config.getRES_WIDTH() - fpsText.getWidth() - 5, Config.getRES_HEIGHT() - fpsText.getHeight() - 10);
                    accText.setPosition(Config.getRES_WIDTH() - accText.getWidth() - 5, fpsText.getY() - accText.getHeight());

                    if (fmemText != null) {
                        fmemText.setText("M: "
                                + (Runtime.getRuntime().totalMemory() - Runtime.getRuntime().freeMemory()) / 1024 / 1024
                                + "/" + Runtime.getRuntime().totalMemory() / 1024 / 1024);
                        fmemText.setPosition(Config.getRES_WIDTH() - fmemText.getWidth() - 5, accText.getY() - fmemText.getHeight());
                    }

                }
            });
        }

        stat = new StatisticV2();
        stat.setMod(ModMenu.getInstance().getMod());
        float multiplier = 1 + rawDifficulty / 10f + rawDrain / 10f;
        multiplier += (Float.parseFloat(beatmapData.getData("Difficulty",
                "CircleSize")) - 3) / 4f;
        stat.setDiffModifier(multiplier);
        stat.setMaxObjectsCount(lastTrack.getTotalHitObjectCount());
        stat.setMaxHighestCombo(lastTrack.getMaxCombo());
        stat.setEnableForceAR(ModMenu.getInstance().isEnableForceAR());
        stat.setForceAR(ModMenu.getInstance().getForceAR());
        stat.setChangeSpeed(ModMenu.getInstance().getChangeSpeed());
        GameHelper.setHardrock(stat.getMod().contains(GameMod.MOD_HARDROCK));
        GameHelper.setDoubleTime(stat.getMod().contains(GameMod.MOD_DOUBLETIME));
        GameHelper.setNightCore(stat.getMod().contains(GameMod.MOD_NIGHTCORE));
        GameHelper.setSpeedUp(stat.getMod().contains(GameMod.MOD_SPEEDUP));
        GameHelper.setHalfTime(stat.getMod().contains(GameMod.MOD_HALFTIME));
        GameHelper.setHidden(stat.getMod().contains(GameMod.MOD_HIDDEN));
        GameHelper.setFlashLight(stat.getMod().contains(GameMod.MOD_FLASHLIGHT));
        GameHelper.setRelaxMod(stat.getMod().contains(GameMod.MOD_RELAX));
        GameHelper.setAutopilotMod(stat.getMod().contains(GameMod.MOD_AUTOPILOT));
        GameHelper.setSuddenDeath(stat.getMod().contains(GameMod.MOD_SUDDENDEATH));
        GameHelper.setPerfect(stat.getMod().contains(GameMod.MOD_PERFECT));
        difficultyHelper = stat.getMod().contains(GameMod.MOD_PRECISE) ?
                DifficultyHelper.HighDifficulty : DifficultyHelper.StdDifficulty;
        GameHelper.setDifficultyHelper(difficultyHelper);

        for (int i = 0; i < CursorCount; i++) {
            cursors[i] = new Cursor();
            cursors[i].mouseDown = false;
            cursors[i].mousePressed = false;
            cursors[i].mouseOldDown = false;
        }
        for (int i = 0; i < CursorCount; i++) {
            cursorIIsDown[i] = false;
        }

        comboWas100 = false;
        comboWasMissed = false;

        final String leadin = beatmapData.getData("General", "AudioLeadIn");
        secPassed = -Integer.parseInt(leadin.equals("") ? "0" : leadin) / 1000f;
        if (secPassed > -1) {
            secPassed = -1;
        }

        if (objects.isEmpty() == false) {
            skipTime = objects.peek().getTime() - approachRate - 1f;
        } else {
            skipTime = 0;
        }

        metronome = null;
        if ((Config.getMetronomeSwitch() == 1 && GameHelper.isNightCore())
                || Config.getMetronomeSwitch() == 2) {
            metronome = new Metronome();
        }

        secPassed -= Config.getOffset() / 1000f;
        if (secPassed > 0) {
            skipTime -= secPassed;
            secPassed = 0;
        }
        distToNextObject = 0;

        // TODO passive objects
        if ((replaying || Config.isShowCursor()) && !GameHelper.isAutopilotMod()) {
            cursorSprites = new CursorSprite[CursorCount];
            for (int i = 0; i < CursorCount; i++) {
                cursorSprites[i] = new CursorSprite();
                ParticleSystem psys = cursorSprites[i].getParticles();
                if (psys != null)
                    fgScene.attachChild(psys);
                fgScene.attachChild(cursorSprites[i]);
            }
        } else {
            cursorSprites = null;
        }

        final String countdownPar = beatmapData.getData("General", "Countdown");
        if (Config.isCorovans() && countdownPar.equals("") == false) {
            float cdSpeed = 0;
            if (countdownPar.equals("1")) {
                cdSpeed = 1;
            } else if (countdownPar.equals("2")) {
                cdSpeed = 2;
            } else if (countdownPar.equals("3")) {
                cdSpeed = 0.5f;
            }
            skipTime -= cdSpeed * Countdown.COUNTDOWN_LENGTH;
            if (cdSpeed != 0
                    && objects.peek().getTime() - secPassed >= cdSpeed
                    * Countdown.COUNTDOWN_LENGTH) {
                addPassiveObject(new Countdown(this, bgScene, cdSpeed, 0,
                        objects.peek().getTime() - secPassed));
            }
        }

        float lastObjectTme = 0;
        if (objects.isEmpty() == false)
            lastObjectTme = objects.getLast().getTime();

        progressBar = new SongProgressBar(this, bgScene, lastObjectTme, objects
                .getFirst().getTime(), new PointF(0, Config.getRES_HEIGHT() - 7), Config.getRES_WIDTH(), 7);
        progressBar.setProgressRectColor(new RGBAColor(153f / 255f, 204f / 255f, 51f / 255f, 0.4f));

        if (Config.getErrorMeter() == 1
                || (Config.getErrorMeter() == 2 && replaying)) {
            hitErrorMeter = new HitErrorMeter(
                    bgScene,
                    new PointF(Config.getRES_WIDTH() / 2, Config.getRES_HEIGHT() - 20),
                    overallDifficulty,
                    12,
                    difficultyHelper);
        }

        skipBtn = null;
        if (skipTime > 1) {
            final TextureRegion tex;
            if (ResourceManager.getInstance().isTextureLoaded("play-skip-0")) {
                List<String> loadedSkipTextures = new ArrayList<>();
                for (int i = 0; i < 60; i++) {
                    if (ResourceManager.getInstance().isTextureLoaded("play-skip-" + i))
                        loadedSkipTextures.add("play-skip-" + i);
                }
                tex = ResourceManager.getInstance().getTexture("play-skip-0");
                skipBtn = new AnimSprite(Config.getRES_WIDTH() - tex.getWidth(),
                        Config.getRES_HEIGHT() - tex.getHeight(), loadedSkipTextures.size(),
                        loadedSkipTextures.toArray(new String[loadedSkipTextures.size()]));
            } else {
                tex = ResourceManager.getInstance().getTexture("play-skip");
                skipBtn = new Sprite(Config.getRES_WIDTH() - tex.getWidth(),
                        Config.getRES_HEIGHT() - tex.getHeight(), tex);
            }
            skipBtn.setAlpha(0.7f);
            fgScene.attachChild(skipBtn);
            /*if (SkinManager.getFrames("play-skip") <= 1) {
                tex = ResourceManager.getInstance().getTexture("play-skip");
                skipBtn = new Sprite(Config.getRES_WIDTH() - tex.getWidth(),
                        Config.getRES_HEIGHT() - tex.getHeight(), tex);
                fgScene.attachChild(skipBtn);
            } else {
                if (SkinManager.getFrames("play-skip") == 1) {
                    final int frames = SkinManager.getFrames("play-skip");
                    tex = ResourceManager.getInstance().getTexture(
                            "play-skip-0");
                    skipBtn = new AnimSprite(Config.getRES_WIDTH()
                            - tex.getWidth(), Config.getRES_HEIGHT()
                            - tex.getHeight(), "play-skip-", frames, frames);
                    fgScene.attachChild(skipBtn);
                }
            }*/
        }
        GameHelper.setGlobalTime(0);
        scorebar = new ScoreBar(this, fgScene, stat);
        addPassiveObject(scorebar);
        final TextureRegion scoreDigitTex = ResourceManager.getInstance()
                .getTexture("score-0");
        accText = new GameScoreText(Config.getRES_WIDTH()
                - scoreDigitTex.getWidth() * 4.75f, 50,
                "000.00%", 0.6f);
        comboText = new GameScoreText(Utils.toRes(2), Config.getRES_HEIGHT()
                - Utils.toRes(95), "0000x", 1.5f);
        comboText.changeText(new StringBuilder("0****"));
        scoreText = new GameScoreText(Config.getRES_WIDTH()
                - scoreDigitTex.getWidth() * 7.25f, 0, "0000000000", 0.9f);
        comboText.attachToScene(fgScene);
        accText.attachToScene(fgScene);
        scoreText.attachToScene(fgScene);
        if (Config.isComplexAnimations()) {
            scoreShadow = new GameScoreTextShadow(0, Config.getRES_HEIGHT()
                    - Utils.toRes(90), "0000x", 1.5f);
            scoreShadow.attachToScene(bgScene);
            passiveObjects.add(scoreShadow);
        }
        breakAnimator = new BreakAnimator(this, fgScene, stat, beatmapData
                .getData("General", "LetterboxInBreaks").equals("1"), bgSprite);

        float effectOffset = 155 - 25;
        if (stat.getMod().contains(GameMod.MOD_AUTO)) {
            final Sprite autoIcon = new Sprite(Utils.toRes(Config.getRES_WIDTH() - 140),
                    Utils.toRes(100), ResourceManager.getInstance().getTexture(
                    "selection-mod-autoplay"));
            bgScene.attachChild(autoIcon);
            effectOffset += 25;
        } else if (stat.getMod().contains(GameMod.MOD_RELAX)) {
            final Sprite autoIcon = new Sprite(Utils.toRes(Config.getRES_WIDTH() - 140),
                    Utils.toRes(98), ResourceManager.getInstance().getTexture(
                    "selection-mod-relax"));
            bgScene.attachChild(autoIcon);
            effectOffset += 25;
        } else if (stat.getMod().contains(GameMod.MOD_AUTOPILOT)) {
            final Sprite autoIcon = new Sprite(Utils.toRes(Config.getRES_WIDTH() - 140),
                    Utils.toRes(98), ResourceManager.getInstance().getTexture(
                    "selection-mod-relax2"));
            bgScene.attachChild(autoIcon);
            effectOffset += 25;
        }

        if (Config.isComboburst()) {
            comboBurst = new ComboBurst(Config.getRES_WIDTH(), Config.getRES_HEIGHT());
            comboBurst.attachAll(bgScene);
        }

        float timeOffset = 0;
        if (stat.getMod().contains(GameMod.MOD_SCOREV2)) {
            final GameEffect effect = GameObjectPool.getInstance().getEffect(
                    "selection-mod-scorev2");
            effect.init(
                    fgScene,
                    new PointF(Utils.toRes(Config.getRES_WIDTH() - effectOffset), Utils
                            .toRes(130)),
                    scale,
                    new SequenceEntityModifier(ModifierFactory
                            .newScaleModifier(0.25f, 1.2f, 1), ModifierFactory
                            .newDelayModifier(2), new ParallelEntityModifier(
                            ModifierFactory.newFadeOutModifier(0.5f),
                            ModifierFactory.newScaleModifier(0.5f, 1, 1.5f))));
            effectOffset += 25;
            timeOffset += 0.25f;
        }
        if (stat.getMod().contains(GameMod.MOD_EASY)) {
            final GameEffect effect = GameObjectPool.getInstance().getEffect(
                    "selection-mod-easy");
            effect.init(
                    fgScene,
                    new PointF(Utils.toRes(Config.getRES_WIDTH() - effectOffset), Utils
                            .toRes(130)),
                    scale,
                    new SequenceEntityModifier(ModifierFactory
                            .newScaleModifier(0.25f, 1.2f, 1), ModifierFactory
                            .newDelayModifier(2), new ParallelEntityModifier(
                            ModifierFactory.newFadeOutModifier(0.5f),
                            ModifierFactory.newScaleModifier(0.5f, 1, 1.5f))));
            effectOffset += 25;
            timeOffset += 0.25f;
        } else if (stat.getMod().contains(GameMod.MOD_HARDROCK)) {
            final GameEffect effect = GameObjectPool.getInstance().getEffect(
                    "selection-mod-hardrock");
            effect.init(
                    fgScene,
                    new PointF(Utils.toRes(Config.getRES_WIDTH() - effectOffset), Utils
                            .toRes(130)),
                    scale,
                    new SequenceEntityModifier(ModifierFactory
                            .newScaleModifier(0.25f, 1.2f, 1), ModifierFactory
                            .newDelayModifier(2), new ParallelEntityModifier(
                            ModifierFactory.newFadeOutModifier(0.5f),
                            ModifierFactory.newScaleModifier(0.5f, 1, 1.5f))));
            effectOffset += 25;
            timeOffset += 0.25f;
        }
        if (stat.getMod().contains(GameMod.MOD_NOFAIL)) {
            final GameEffect effect = GameObjectPool.getInstance().getEffect(
                    "selection-mod-nofail");
            effect.init(
                    fgScene,
                    new PointF(Utils.toRes(Config.getRES_WIDTH() - effectOffset), Utils
                            .toRes(130)),
                    scale,
                    new SequenceEntityModifier(ModifierFactory
                            .newScaleModifier(0.25f, 1.2f, 1), ModifierFactory
                            .newDelayModifier(2 - timeOffset),
                            new ParallelEntityModifier(ModifierFactory
                                    .newFadeOutModifier(0.5f), ModifierFactory
                                    .newScaleModifier(0.5f, 1, 1.5f))));
            effectOffset += 25;
            timeOffset += 0.25f;
        }
        if (stat.getMod().contains(GameMod.MOD_HIDDEN)) {
            final GameEffect effect = GameObjectPool.getInstance().getEffect(
                    "selection-mod-hidden");
            effect.init(
                    fgScene,
                    new PointF(Utils.toRes(Config.getRES_WIDTH() - effectOffset), Utils
                            .toRes(130)),
                    scale,
                    new SequenceEntityModifier(ModifierFactory
                            .newScaleModifier(0.25f, 1.2f, 1), ModifierFactory
                            .newDelayModifier(2 - timeOffset),
                            new ParallelEntityModifier(ModifierFactory
                                    .newFadeOutModifier(0.5f), ModifierFactory
                                    .newScaleModifier(0.5f, 1, 1.5f))));
            effectOffset += 25;
            timeOffset += 0.25f;
        }

        if (stat.getMod().contains(GameMod.MOD_DOUBLETIME)) {
            final GameEffect effect = GameObjectPool.getInstance().getEffect(
                    "selection-mod-doubletime");
            effect.init(
                    fgScene,
                    new PointF(Utils.toRes(Config.getRES_WIDTH() - effectOffset), Utils
                            .toRes(130)),
                    scale,
                    new SequenceEntityModifier(ModifierFactory
                            .newScaleModifier(0.25f, 1.2f, 1), ModifierFactory
                            .newDelayModifier(2 - timeOffset),
                            new ParallelEntityModifier(ModifierFactory
                                    .newFadeOutModifier(0.5f), ModifierFactory
                                    .newScaleModifier(0.5f, 1, 1.5f))));
            effectOffset += 25;
            timeOffset += 0.25f;
        }
        if (stat.getMod().contains(GameMod.MOD_NIGHTCORE)) {
            final GameEffect effect = GameObjectPool.getInstance().getEffect(
                    "selection-mod-nightcore");
            effect.init(
                    fgScene,
                    new PointF(Utils.toRes(Config.getRES_WIDTH() - effectOffset), Utils
                            .toRes(130)),
                    scale,
                    new SequenceEntityModifier(ModifierFactory
                            .newScaleModifier(0.25f, 1.2f, 1), ModifierFactory
                            .newDelayModifier(2 - timeOffset),
                            new ParallelEntityModifier(ModifierFactory
                                    .newFadeOutModifier(0.5f), ModifierFactory
                                    .newScaleModifier(0.5f, 1, 1.5f))));
            effectOffset += 25;
            timeOffset += 0.25f;
        }
        if (stat.getMod().contains(GameMod.MOD_HALFTIME)) {
            final GameEffect effect = GameObjectPool.getInstance().getEffect(
                    "selection-mod-halftime");
            effect.init(
                    fgScene,
                    new PointF(Utils.toRes(Config.getRES_WIDTH() - effectOffset), Utils
                            .toRes(130)),
                    scale,
                    new SequenceEntityModifier(ModifierFactory
                            .newScaleModifier(0.25f, 1.2f, 1), ModifierFactory
                            .newDelayModifier(2 - timeOffset),
                            new ParallelEntityModifier(ModifierFactory
                                    .newFadeOutModifier(0.5f), ModifierFactory
                                    .newScaleModifier(0.5f, 1, 1.5f))));
            effectOffset += 25;
            timeOffset += 0.25f;
        }
        if (stat.getMod().contains(GameMod.MOD_PRECISE)) {
            final GameEffect effect = GameObjectPool.getInstance().getEffect(
                    "selection-mod-precise");
            effect.init(
                    fgScene,
                    new PointF(Utils.toRes(Config.getRES_WIDTH() - effectOffset), Utils
                            .toRes(130)),
                    scale,
                    new SequenceEntityModifier(ModifierFactory
                            .newScaleModifier(0.25f, 1.2f, 1), ModifierFactory
                            .newDelayModifier(2 - timeOffset),
                            new ParallelEntityModifier(ModifierFactory
                                    .newFadeOutModifier(0.5f), ModifierFactory
                                    .newScaleModifier(0.5f, 1, 1.5f))));
            effectOffset += 25;
            timeOffset += 0.25f;
        }
        if (stat.getMod().contains(GameMod.MOD_SUDDENDEATH)) {
            final GameEffect effect = GameObjectPool.getInstance().getEffect(
                    "selection-mod-suddendeath");
            effect.init(
                    fgScene,
                    new PointF(Utils.toRes(Config.getRES_WIDTH() - effectOffset), Utils
                            .toRes(130)),
                    scale,
                    new SequenceEntityModifier(ModifierFactory
                            .newScaleModifier(0.25f, 1.2f, 1), ModifierFactory
                            .newDelayModifier(2 - timeOffset),
                            new ParallelEntityModifier(ModifierFactory
                                    .newFadeOutModifier(0.5f), ModifierFactory
                                    .newScaleModifier(0.5f, 1, 1.5f))));
            effectOffset += 25;
            timeOffset += 0.25f;
        }
        else if (stat.getMod().contains(GameMod.MOD_PERFECT)) {
            final GameEffect effect = GameObjectPool.getInstance().getEffect(
                    "selection-mod-perfect");
            effect.init(
                    fgScene,
                    new PointF(Utils.toRes(Config.getRES_WIDTH() - effectOffset), Utils
                            .toRes(130)),
                    scale,
                    new SequenceEntityModifier(ModifierFactory
                            .newScaleModifier(0.25f, 1.2f, 1), ModifierFactory
                            .newDelayModifier(2 - timeOffset),
                            new ParallelEntityModifier(ModifierFactory
                                    .newFadeOutModifier(0.5f), ModifierFactory
                                    .newScaleModifier(0.5f, 1, 1.5f))));
            effectOffset += 25;
            timeOffset += 0.25f;
        }
        if (stat.getMod().contains(GameMod.MOD_FLASHLIGHT)) {
            final GameEffect effect = GameObjectPool.getInstance().getEffect(
                    "selection-mod-flashlight");
            effect.init(
                    fgScene,
                    new PointF(Utils.toRes(Config.getRES_WIDTH() - effectOffset), Utils
                            .toRes(130)),
                    scale,
                    new SequenceEntityModifier(ModifierFactory
                            .newScaleModifier(0.25f, 1.2f, 1), ModifierFactory
                            .newDelayModifier(2 - timeOffset),
                            new ParallelEntityModifier(ModifierFactory
                                    .newFadeOutModifier(0.5f), ModifierFactory
                                    .newScaleModifier(0.5f, 1, 1.5f))));
            effectOffset += 25;
            timeOffset += 0.25f;
        }
        if (stat.getMod().contains(GameMod.MOD_SMALLCIRCLE)) {
            final GameEffect effect = GameObjectPool.getInstance().getEffect(
                    "selection-mod-smallcircle");
            effect.init(
                    fgScene,
                    new PointF(Utils.toRes(Config.getRES_WIDTH() - effectOffset), Utils
                            .toRes(130)),
                    scale,
                    new SequenceEntityModifier(ModifierFactory
                            .newScaleModifier(0.25f, 1.2f, 1), ModifierFactory
                            .newDelayModifier(2 - timeOffset),
                            new ParallelEntityModifier(ModifierFactory
                                    .newFadeOutModifier(0.5f), ModifierFactory
                                    .newScaleModifier(0.5f, 1, 1.5f))));
            effectOffset += 25;
            timeOffset += 0.25f;
        }
        if (stat.getMod().contains(GameMod.MOD_REALLYEASY)) {
            final GameEffect effect = GameObjectPool.getInstance().getEffect(
                    "selection-mod-reallyeasy");
            effect.init(
                    fgScene,
                    new PointF(Utils.toRes(Config.getRES_WIDTH() - effectOffset), Utils
                            .toRes(130)),
                    scale,
                    new SequenceEntityModifier(ModifierFactory
                            .newScaleModifier(0.25f, 1.2f, 1), ModifierFactory
                            .newDelayModifier(2 - timeOffset),
                            new ParallelEntityModifier(ModifierFactory
                                    .newFadeOutModifier(0.5f), ModifierFactory
                                    .newScaleModifier(0.5f, 1, 1.5f))));
            effectOffset += 25;
            timeOffset += 0.25f;
        }

        kiai = false;
        kiaiRect = new Rectangle(0, 0, Config.getRES_WIDTH(),
                Config.getRES_HEIGHT());
        kiaiRect.setVisible(false);
        kiaiRect.setColor(1, 1, 1);
        bgScene.attachChild(kiaiRect, 0);

        unranked = new Sprite(0, 0, ResourceManager.getInstance().getTexture("play-unranked"));
        unranked.setPosition(Config.getRES_WIDTH() / 2 - unranked.getWidth() / 2, 80);
        unranked.setVisible(false);
        fgScene.attachChild(unranked);

        if (stat.getMod().contains(GameMod.MOD_RELAX)
                || stat.getMod().contains(GameMod.MOD_AUTOPILOT)
                || stat.getMod().contains(GameMod.MOD_AUTO)) {
            unranked.setVisible(true);
        }

        String playname = null;
        replayText = new ChangeableText(0, 0, ResourceManager.getInstance().getFont("font"), "", 1000);
        replayText.setVisible(false);
        replayText.setPosition(0, 140);
        replayText.setAlpha(0.7f);
        fgScene.attachChild(replayText, 0);
        if (stat.getMod().contains(GameMod.MOD_AUTO) || replaying) {
            playname = replaying ? GlobalManager.getInstance().getScoring().getReplayStat().getPlayerName() : "osu!";
            replayText.setText("Watching " + playname + " play " + artist + " - " + title + " [" + version + "]");
            replayText.registerEntityModifier(new LoopEntityModifier(new MoveXModifier(40,
                    Config.getRES_WIDTH() + 5, -replayText.getWidth() - 5)));
            replayText.setVisible(!Config.isHideReplayMarquee());
        }
        if (Config.isShowScoreboard()) {
            scoreBoard = new DuringGameScoreBoard(fgScene, stat, playname);
            addPassiveObject(scoreBoard);
        }

        if(GameHelper.isFlashLight()){
<<<<<<< HEAD
            flashlightSprite = new FlashLightSprite();
            flashlightSprite.setPosition(Config.getRES_WIDTH() / 2f, Config.getRES_HEIGHT() / 2f);
            flashlightSprite.setShowing(true);
=======
            flashlightSprite = new FlashLightSprite(fgScene);
            flashlightSprite.setShowing(false);
>>>>>>> 860e20b3
            fgScene.attachChild(flashlightSprite, 0);
        }

/*        PointF point1 = Utils.trackToRealCoords(new PointF(0, 0));
        PointF point2 = Utils.trackToRealCoords(new PointF(0, Constants.MAP_HEIGHT));
        PointF point3 = Utils.trackToRealCoords(new PointF(Constants.MAP_WIDTH, Constants.MAP_HEIGHT));
        PointF point4 = Utils.trackToRealCoords(new PointF(Constants.MAP_WIDTH, 0));

        Line line1 = new Line(point1.x, point1.y, point2.x, point2.y);
        line1.setColor(255 / 255f, 0, 0);
        bgScene.attachChild(line1);

        Line line2 = new Line(point2.x, point2.y, point3.x, point3.y);
        line2.setColor(255 / 255f, 0, 0);
        bgScene.attachChild(line2);

        Line line3 = new Line(point3.x, point3.y, point4.x, point4.y);
        line3.setColor(255 / 255f, 0, 0);
        bgScene.attachChild(line3);

        Line line4 = new Line(point4.x, point4.y, point1.x, point1.y);
        line4.setColor(255 / 255f, 0, 0);
        bgScene.attachChild(line4);*/

        leadOut = 0;
        musicStarted = false;
        engine.setScene(scene);
        scene.registerUpdateHandler(this);
    }




    public RGBColor getComboColor(int num) {
        return combos.get(num % combos.size());
    }

    // TODO update

    public void onUpdate(final float pSecondsElapsed) {
        previousFrameTime = SystemClock.uptimeMillis();
        Utils.clearSoundMask();
        float dt = pSecondsElapsed * timeMultiplier;
        if (GlobalManager.getInstance().getSongService().getStatus() == Status.PLAYING) {
            //处理时间差过于庞大的情况
            final float offset = totalOffset / 1000f;
            final float realsecPassed = //Config.isSyncMusic() ?
                    GlobalManager.getInstance().getSongService().getPosition() / 1000.0f;// : realTime;
            final float criticalError = Config.isSyncMusic() ? 0.1f : 0.5f;
            final float normalError = Config.isSyncMusic() ? dt : 0.05f;

            if (secPassed + offset - realsecPassed > criticalError) {
                return;
            }

            if (Math.abs(secPassed + offset - realsecPassed) > normalError) {
                if (secPassed + offset > realsecPassed) {
                    dt /= 2f;
                } else {
                    dt *= 2f;
                }
            }
            secPassed += dt;
        }
        float gtime;
        if (soundTimingPoint == null || soundTimingPoint.getTime() > secPassed) {
            gtime = 0;
        } else {
            gtime = (secPassed - firstTimingPoint.getTime())
                    % (GameHelper.getKiaiTickLength());
        }
        GameHelper.setGlobalTime(gtime);

        if (Config.isEnableStoryboard()) {
            if (storyboardSprite != null) {
                storyboardSprite.updateTime(secPassed * 1000);
            }
        }

        if (replaying) {
            int cIndex;
            for (int i = 0; i < replay.cursorIndex.length; i++) {
                if (replay.cursorMoves.size() <= i){
                    break;
                }
                cIndex = replay.cursorIndex[i];
                //Emulating moves
                while (cIndex < replay.cursorMoves.get(i).size &&
                        replay.cursorMoves.get(i).time[cIndex] <= (secPassed + dt / 4) * 1000) {
                    final Replay.MoveArray move = replay.cursorMoves.get(i);

                    if (move.id[cIndex] == Replay.ID_DOWN) {
                        cursors[i].mouseDown = true;
                        for (int j = 0; j < replay.cursorIndex.length; j++)
                            cursors[j].mouseOldDown = false;
                        cursors[i].mousePos.x = move.x[cIndex];
                        cursors[i].mousePos.y = move.y[cIndex];
                        replay.lastMoveIndex[i] = -1;
                    } else if (move.id[cIndex] == Replay.ID_MOVE) {
                        cursors[i].mousePos.x = move.x[cIndex];
                        cursors[i].mousePos.y = move.y[cIndex];
                        replay.lastMoveIndex[i] = cIndex;
                    } else {
                        cursors[i].mouseDown = false;
                    }

                    replay.cursorIndex[i]++;
                    cIndex++;
                }
                //Interpolating cursor movements
                if (cIndex < replay.cursorMoves.get(i).size &&
                        replay.cursorMoves.get(i).id[cIndex] == Replay.ID_MOVE &&
                        replay.lastMoveIndex[i] >= 0) {
                    final Replay.MoveArray move = replay.cursorMoves.get(i);
                    final int lIndex = replay.lastMoveIndex[i];
                    float t = (secPassed * 1000 - move.time[cIndex]) / (move.time[lIndex] - move.time[cIndex]);
                    cursors[i].mousePos.x = move.x[lIndex] * t + move.x[cIndex] * (1 - t);
                    cursors[i].mousePos.y = move.y[lIndex] * t + move.y[cIndex] * (1 - t);
                }
            }
        }

        if (cursorSprites != null) {
            for (int i = 0; i < CursorCount; i++) {
                cursorSprites[i].setPosition(cursors[i].mousePos.x, cursors[i].mousePos.y);
                cursorSprites[i].update(dt);
                if (cursors[i].mouseDown) {
                    cursorSprites[i].setShowing(true);
                    if (cursors[i].mousePressed) {
                        cursorSprites[i].click();
                    }
                } else {
                    cursorSprites[i].setShowing(false);
                }
            }
        }
        for (final Cursor c : cursors) {
            if (c.mouseDown == true && c.mouseOldDown == false) {
                c.mousePressed = true;
                c.mouseOldDown = true;
            } else {
                c.mousePressed = false;
            }
        }
        if(GameHelper.isFlashLight()){
            if (GameHelper.isAuto() == false) {
                if (mainCursorId < 0){
                    int i = 0;
                    for (final Cursor c : cursors) {
                        if (c.mousePressed == true && isFirstObjectsNear(c.mousePos)) {
                            mainCursorId = i;
                            flashlightSprite.setPosition(c.mousePos.x, c.mousePos.y);
                            if (!breakAnimator.isBreak()) {
                                flashlightSprite.setShowing(true);
                            }
                            break;
                        }
                        ++i;
                    }
                } else if(cursors[mainCursorId].mouseDown == false){
                    mainCursorId = -1;
                } else if(cursors[mainCursorId].mouseDown == true){
                    flashlightSprite.setPosition(cursors[mainCursorId].mousePos.x, cursors[mainCursorId].mousePos.y);
                }
            }
            flashlightSprite.update(dt, stat.getCombo());
        }

        while (timingPoints.isEmpty() == false
                && timingPoints.peek().getTime() <= secPassed + approachRate) {
            currentTimingPoint = timingPoints.poll();
            activeTimingPoints.add(currentTimingPoint);
        }
        while (activeTimingPoints.isEmpty() == false
                && activeTimingPoints.peek().getTime() <= secPassed) {
            soundTimingPoint = activeTimingPoints.poll();
            if (!soundTimingPoint.inherited) {
                GameHelper.setBeatLength(soundTimingPoint.getBeatLength());
                GameHelper.setTimingOffset(soundTimingPoint.getTime());
            }
            GameHelper.setTimeSignature(soundTimingPoint.getSignature());
            GameHelper.setKiai(soundTimingPoint.isKiai());
        }

        if (breakPeriods.isEmpty() == false) {
            if (breakAnimator.isBreak() == false
                    && breakPeriods.peek().getStart() <= secPassed) {
                gameStarted = false;
                breakAnimator.init(breakPeriods.peek().getLength());
                if(GameHelper.isFlashLight()){
                    mainCursorId = -1;
                    flashlightSprite.setShowing(false);
                }
                scorebar.setVisible(false);
                breakPeriods.poll();
            }
        }
        if(breakAnimator.isBreak() == true && GameHelper.isFlashLight()){
            mainCursorId = -1;
            flashlightSprite.setShowing(false);
        }
        if (breakAnimator.isOver()) {
            gameStarted = true;
            scorebar.setVisible(true);
            if(GameHelper.isFlashLight()){
                mainCursorId = -1;
                flashlightSprite.setShowing(true);
            }
        }

        if (gameStarted) {
            float rate = 0.375f;
            if (drain > 0 && distToNextObject > 0) {
                rate = 1 + drain / (2f * distToNextObject);
            }
            stat.changeHp(-rate * 0.01f * dt);
            if (stat.getHp() <= 0
                    && stat.getMod().contains(GameMod.MOD_NOFAIL) == false
                    && stat.getMod().contains(GameMod.MOD_RELAX) == false
                    && stat.getMod().contains(GameMod.MOD_AUTOPILOT) == false
                    && stat.getMod().contains(GameMod.MOD_AUTO) == false) {
                if (stat.getMod().contains(GameMod.MOD_EASY) && failcount < 3) {
                    failcount++;
                    stat.changeHp(1f);
                }
                else {
                    gameover();
                }
                return;
            }
        }

        if (hitErrorMeter != null) {
            hitErrorMeter.update(dt);
        }


        //连击数////////////////////////
        final StringBuilder comboBuilder = new StringBuilder();
        comboBuilder.setLength(0);
        comboBuilder.append(stat.getCombo());
        while (comboBuilder.length() < 5) {
            comboBuilder.append('*');
        }
        if (Config.isComplexAnimations()) {
            scoreShadow.changeText(comboBuilder);
            scoreShadow.registerEntityModifier(new DelayModifier(0.2f, new IEntityModifier.IEntityModifierListener() {
                @Override
                public void onModifierStarted(IModifier<IEntity> iModifier, IEntity iEntity) {

                }

                @Override
                public void onModifierFinished(IModifier<IEntity> iModifier, IEntity iEntity) {
                    //当CB数字阴影缩小完成的时候 更改CB数字
                    comboText.changeText(comboBuilder);
                }
            }));
        } else {
            comboText.changeText(comboBuilder);
        }

        //连击数////////////////////////
        strBuilder.setLength(0);
        float rawAccuracy = stat.getAccuracy() * 100f;
        strBuilder.append((int) rawAccuracy);
        if ((int) rawAccuracy < 10) {
            strBuilder.insert(0, '0');
        }
        strBuilder.append('.');
        rawAccuracy -= (int) rawAccuracy;
        rawAccuracy *= 100;
        if ((int) rawAccuracy < 10) {
            strBuilder.append('0');
        }
        strBuilder.append((int) rawAccuracy);
        if (strBuilder.length() < 6) {
            strBuilder.insert(0, '*');
        }
        accText.changeText(strBuilder);
        strBuilder.setLength(0);
        strBuilder.append(stat.getAutoTotalScore());
        while (strBuilder.length() < 8) {
            strBuilder.insert(0, '0');
        }
        int scoreTextOffset = 0;
        while (strBuilder.length() < 10) {
            strBuilder.insert(0, '*');
            scoreTextOffset++;
        }

        scoreText.setPosition(Config.getRES_WIDTH()
                - ResourceManager.getInstance().getTexture("score-0").getWidth() * (9.25f - scoreTextOffset), 0);
        scoreText.changeText(strBuilder);
        if (comboBurst != null) {
            if (stat.getCombo() == 0) {
                comboBurst.breakCombo();
            } else {
                comboBurst.checkAndShow(stat.getCombo());
            }
        }

        for (final GameObject obj : passiveObjects) {
            obj.update(dt);
        }

        if (Config.isRemoveSliderLock()){
            GameObject lastObject = getLastTobeclickObject();
            if (lastObject != null) {
                lastObjectHitTime = getLastTobeclickObject().getHitTime();
            }
        }

        for (final GameObject obj : activeObjects) {
            obj.update(dt);
        }
        
        int clickCount = 0;
        for (final boolean c : cursorIIsDown){
            if (c == true) clickCount++;
        }
        for (int i = 0; i < CursorCount; i++) {
            cursorIIsDown[i] = false;
        }
        for (int i = 0; i < clickCount - 1; i++){
            if (Config.isRemoveSliderLock()){
                GameObject lastObject = getLastTobeclickObject();
                if (lastObject != null) {
                    lastObjectHitTime = getLastTobeclickObject().getHitTime();
                }
            }
            for (final GameObject obj : activeObjects) {
                obj.tryHit(dt);
            }
        }

        if (secPassed >= 0 && musicStarted == false) {
            GlobalManager.getInstance().getSongService().play();
            GlobalManager.getInstance().getSongService().setVolume(Config.getBgmVolume());
            totalLength = GlobalManager.getInstance().getSongService().getLength();
            musicStarted = true;
            secPassed = 0;
            return;
        }
//        if (secPassed >= 0) {
//            if (!mVideo.getIsPlaying()) {
//                mVideo.play();
//            }
//            if (mVideo.getAlpha() < 1.0f) {
//                float alpha = mVideo.getAlpha();
//                mVideo.setAlpha(Math.min(alpha + 0.03f, 1.0f));
//            }
//        }

        boolean shouldBePunished = false;

        while (objects.isEmpty() == false
                && secPassed + approachRate > objects.peek().getTime()) {
            gameStarted = true;
            final GameObjectData data = objects.poll();
            final String[] params = data.getData();

            final PointF pos = data.getPos();
            // Fix matching error on new beatmaps
            final int objDefine = Integer.parseInt(params[3]);

            final float time = data.getRawTime();
            if (time > totalLength) {
                shouldBePunished = true;
            }

            // Stack notes
            // If Config.isCalculateSliderPathInGameStart(), do this in stackNotes()
            if (Config.isCalculateSliderPathInGameStart() == false && 
                objects.isEmpty() == false && (objDefine & 1) > 0) {
                if (objects.peek().getTime() - data.getTime() < 2f * GameHelper.getStackLatient()
                        && Utils.squaredDistance(pos, objects.peek().getPos()) < scale) {
                    objects.peek().setPosOffset(
                            data.getPosOffset() + Utils.toRes(4) * scale);
                }
            }
            // If this object is silder and isCalculateSliderPathInGameStart(), the pos is += in calculateAllSliderPaths()
            if (Config.isCalculateSliderPathInGameStart() == false || (objDefine & 2) <= 0){
                pos.x += data.getPosOffset();
                pos.y += data.getPosOffset();
            }
            if (objects.isEmpty() == false) {
                distToNextObject = objects.peek().getTime() - data.getTime();
                if (soundTimingPoint != null
                        && distToNextObject < soundTimingPoint.getBeatLength() / 2) {
                    distToNextObject = soundTimingPoint.getBeatLength() / 2;
                }
            } else {
                distToNextObject = 0;
            }
            // Calculate combo color
            int comboCode = objDefine;
            if (comboCode == 12) {
                currentComboNum = 0;
            } else if (comboNum == -1) {
                comboNum = 1;
                currentComboNum = 0;
            } else if ((comboCode & 4) > 0) {
                currentComboNum = 0;
                if (comboCode / 15 > 0) {
                    comboCode /= 15;
                    for (int i = 0; true; i++) {
                        if (comboCode >> i == 1) {
                            comboNum = i;
                            break;
                        }
                    }
                } else {
                    comboNum = (comboNum + 1) % combos.size();
                }
            }

            if ((objDefine & 1) > 0) {
                final RGBColor col = getComboColor(comboNum);
                final HitCircle circle = GameObjectPool.getInstance().getCircle();
                String tempSound = null;
                if (params.length > 5) {
                    tempSound = params[5];
                }

                circle.init(this, mgScene, pos, data.getTime() - secPassed,
                        col.r(), col.g(), col.b(), scale, currentComboNum,
                        Integer.parseInt(params[4]), tempSound, isFirst);
                circle.setEndsCombo(objects.isEmpty()
                        || objects.peek().isNewCombo());
                addObject(circle);
                isFirst = false;
                if (objects.isEmpty() == false
                        && objects.peek().isNewCombo() == false) {
                    final FollowTrack track = GameObjectPool.getInstance()
                            .getTrack();
                    PointF end;
                    if (objects.peek().getTime() > data.getTime()) {
                        end = data.getEnd();
                    } else {
                        end = data.getPos();
                    }
                    track.init(this, bgScene, end, objects.peek().getPos(),
                            objects.peek().getTime() - secPassed, approachRate,
                            scale);
                }
                if (stat.getMod().contains(GameMod.MOD_AUTO)) {
                    circle.setAutoPlay();
                }
                circle.setHitTime(data.getTime());

                if (objects.isEmpty() == false) {
                    if (objects.peek().getTime() > data.getTime()) {
                        currentComboNum++;
                    }
                }

                circle.setId(++lastObjectId);
                if (replaying) {
                    circle.setReplayData(replay.objectData[circle.getId()]);
                }

            } else if ((objDefine & 8) > 0) {
                final float endTime = Integer.parseInt(params[5]) / 1000.0f;
                final float rps = 2 + 2 * overallDifficulty / 10f;
                final Spinner spinner = GameObjectPool.getInstance().getSpinner();
                String tempSound = null;
                if (params.length > 6) {
                    tempSound = params[6];
                }
                spinner.init(this, bgScene, (data.getTime() - secPassed) / timeMultiplier,
                        (endTime - data.getTime()) / timeMultiplier, rps, Integer.parseInt(params[4]),
                        tempSound, stat);
                spinner.setEndsCombo(objects.isEmpty()
                        || objects.peek().isNewCombo());
                addObject(spinner);
                isFirst = false;

                if (stat.getMod().contains(GameMod.MOD_AUTO) ||
                        stat.getMod().contains(GameMod.MOD_AUTOPILOT)) {
                    spinner.setAutoPlay();
                }

                spinner.setId(++lastObjectId);
                if (replaying) {
                    spinner.setReplayData(replay.objectData[spinner.getId()]);
                }

            } else if ((objDefine & 2) > 0) {
                final RGBColor col = getComboColor(comboNum);
                final String soundspec = params.length > 8 ? params[8] : null;
                final Slider slider = GameObjectPool.getInstance().getSlider();
                String tempSound = null;
                if (params.length > 9) {
                    tempSound = params[9];
                }
                if (Config.isCalculateSliderPathInGameStart()){
                    SliderPath sliderPath = getSliderPath(sliderIndex);
                    slider.init(this, mgScene, pos, data.getPosOffset(), data.getTime() - secPassed,
                        col.r(), col.g(), col.b(), scale, currentComboNum,
                        Integer.parseInt(params[4]),
                        Integer.parseInt(params[6]),
                        Float.parseFloat(params[7]), params[5],
                        currentTimingPoint, soundspec, tempSound, isFirst, Double.parseDouble(params[2]),
                        sliderPath);
                    sliderIndex++;
                }
                else{
                    slider.init(this, mgScene, pos, data.getPosOffset(), data.getTime() - secPassed,
                    col.r(), col.g(), col.b(), scale, currentComboNum,
                    Integer.parseInt(params[4]),
                    Integer.parseInt(params[6]),
                    Float.parseFloat(params[7]), params[5],
                    currentTimingPoint, soundspec, tempSound, isFirst, Double.parseDouble(params[2]));
                }
                slider.setEndsCombo(objects.isEmpty()
                        || objects.peek().isNewCombo());
                addObject(slider);
                isFirst = false;

                if (objects.isEmpty() == false
                        && objects.peek().isNewCombo() == false) {
                    final FollowTrack track = GameObjectPool.getInstance()
                            .getTrack();
                    PointF end;
                    if (objects.peek().getTime() > data.getTime()) {
                        end = data.getEnd();
                    } else {
                        end = data.getPos();
                    }
                    track.init(this, bgScene, end, objects.peek().getPos(),
                            objects.peek().getTime() - secPassed, approachRate,
                            scale);
                }
                if (stat.getMod().contains(GameMod.MOD_AUTO)) {
                    slider.setAutoPlay();
                }
                slider.setHitTime(data.getTime());


                if (objects.isEmpty() == false) {
                    if (objects.peek().getTime() > data.getTime()) {
                        currentComboNum++;
                    }
                }

                slider.setId(++lastObjectId);
                if (replaying) {
                    slider.setReplayData(replay.objectData[slider.getId()]);
                    if (slider.getReplayData().tickSet == null)
                        slider.getReplayData().tickSet = new BitSet();
                }
            }
        }

        // 节拍器
        if (metronome != null) {
            metronome.update(secPassed);
        }

        //Status playerStatus = music.getStatus();
        Status playerStatus = GlobalManager.getInstance().getSongService().getStatus();

        if (playerStatus != Status.PLAYING) {
            secPassed += dt;
        }

        if (shouldBePunished || (objects.isEmpty() && activeObjects.isEmpty() && leadOut > 2)) {
            scene = new Scene();
            SkinManager.setSkinEnabled(false);
            GameObjectPool.getInstance().purge();
            SpritePool.getInstance().purge();
            passiveObjects.clear();
            breakPeriods.clear();
            cursorSprites = null;
            String replayFile = null;
            stat.setTime(System.currentTimeMillis());
            if (replay != null && replaying == false) {
                String ctime = String.valueOf(System.currentTimeMillis());
                replayFile = Config.getCorePath() + "Scores/"
                        + MD5Calcuator.getStringMD5(lastTrack.getFilename() + ctime)
                        + ctime.substring(0, Math.min(3, ctime.length())) + ".odr";
                replay.setStat(stat);
                replay.save(replayFile);
            }
            if (GlobalManager.getInstance().getCamera() instanceof SmoothCamera) {
                SmoothCamera camera = (SmoothCamera) (GlobalManager.getInstance().getCamera());
                camera.setZoomFactorDirect(1f);
                if (Config.isShrinkPlayfieldDownwards()) {
                    camera.setCenterDirect(Config.getRES_WIDTH() / 2, Config.getRES_HEIGHT() / 2);
                }
            }
            if (scoringScene != null) {
                if (replaying) {
                    ModMenu.getInstance().setMod(Replay.oldMod);
                    ModMenu.getInstance().setChangeSpeed(Replay.oldChangeSpeed);
                    ModMenu.getInstance().setForceAR(Replay.oldForceAR);
                    ModMenu.getInstance().setEnableForceAR(Replay.oldEnableForceAR);
                }

                if (replaying)
                    scoringScene.load(scoringScene.getReplayStat(), null, GlobalManager.getInstance().getSongService(), replayFile, null, lastTrack);
                else {
                    if (stat.getMod().contains(GameMod.MOD_AUTO)) {
                        stat.setPlayerName("osu!");
                    }

                    EdExtensionHelper.onEndGame(lastTrack, stat);
                    if (storyboardSprite != null) {
                        storyboardSprite.releaseStoryboard();
                        storyboardSprite = null;
                        storyboardOverlayProxy.setDrawProxy(null);
                    }

                    scoringScene.load(stat, lastTrack, GlobalManager.getInstance().getSongService(), replayFile, trackMD5, null);
                }
                GlobalManager.getInstance().getSongService().setVolume(0.2f);
                engine.setScene(scoringScene.getScene());
            } else {
                engine.setScene(oldScene);
            }

        } else if (objects.isEmpty() && activeObjects.isEmpty()) {
            gameStarted = false;
            leadOut += dt;
        }

        // TODO skip button
        if (secPassed > skipTime - 1f && skipBtn != null) {
            skipBtn.detachSelf();
            skipBtn = null;
        } else if (skipBtn != null) {
            for (final Cursor c : cursors) {
                if (c.mouseDown == true
                        && Utils.distance(
                        c.mousePos,
                        new PointF(Config.getRES_WIDTH(), Config
                                .getRES_HEIGHT())) < 250) {

                    /*if (music.getStatus() != Status.PLAYING) {
                        music.play();
                        music.setVolume(Config.getBgmVolume());
                        totalLength = music.getLength();
                        musicStarted = true;
                    }*/
                    if (GlobalManager.getInstance().getSongService().getStatus() != Status.PLAYING) {
                        GlobalManager.getInstance().getSongService().play();
                        GlobalManager.getInstance().getSongService().setVolume(Config.getBgmVolume());
                        totalLength = GlobalManager.getInstance().getSongService().getLength();
                        musicStarted = true;
                    }
                    ResourceManager.getInstance().getSound("menuhit").play();
                    final float difference = skipTime - 0.5f - secPassed;
                    for (final GameObject obj : passiveObjects) {
                        obj.update(difference);
                    }
                    //music.seekTo((int) Math.ceil((skipTime - 0.5f) * 1000));
                    GlobalManager.getInstance().getSongService().seekTo((int) Math.ceil((skipTime - 0.5f) * 1000));
                    secPassed = skipTime - 0.5f;
                    skipBtn.detachSelf();
                    skipBtn = null;
                    return;
                }
            }
        }

/*        if (GameHelper.isKiai() && Config.isComplexAnimations() && Config.getBackgroundBrightness() != 0) {
            final float kiaiModifier = Math
                    .max(0,
                            1 - GameHelper.getGlobalTime() /
                                    GameHelper.getKiaiTickLength()) * 0.15f;
            final float a = Math.min(1, kiaiModifier);
            if (kiai == false) {
                kiaiRect.setVisible(true);
            }
            kiai = true;
            kiaiRect.setAlpha(a);
        } else if (kiai == true) {
            kiaiRect.setVisible(false);
            kiai = false;
        }*/
    } // update(float dt)

    private void onExit() {

        //游戏退出

        if (!replaying) {
            EdExtensionHelper.onExitGame(lastTrack);
        }

        SkinManager.setSkinEnabled(false);
        GameObjectPool.getInstance().purge();
        SpritePool.getInstance().purge();
        passiveObjects.clear();
        breakPeriods.clear();
        cursorSprites = null;

        if (GlobalManager.getInstance().getSongService() != null) {
            GlobalManager.getInstance().getSongService().stop();
            GlobalManager.getInstance().getSongService().preLoad(filePath);
            GlobalManager.getInstance().getSongService().play();
        }

        /*try {
            android.os.Debug.dumpHprofData(Environment.getExternalStorageDirectory().getPath()+"/dd.hprof");
        } catch (IOException e) {
            e.printStackTrace();
        }*/
        if (replaying) {
            replayFile = null;
            ModMenu.getInstance().setMod(Replay.oldMod);
            ModMenu.getInstance().setChangeSpeed(Replay.oldChangeSpeed);
            ModMenu.getInstance().setForceAR(Replay.oldForceAR);
            ModMenu.getInstance().setEnableForceAR(Replay.oldEnableForceAR);
        }
    }

    public void quit() {

        //游戏中退出，通过暂停菜单

        if (!replaying) {
            EdExtensionHelper.onQuitGame(lastTrack);
        }

        if (storyboardSprite != null) {
            storyboardSprite.releaseStoryboard();
            storyboardSprite = null;
            storyboardOverlayProxy.setDrawProxy(null);
        }

        onExit();
        ResourceManager.getInstance().getSound("failsound").stop();
        if (GlobalManager.getInstance().getCamera() instanceof SmoothCamera) {
            SmoothCamera camera = (SmoothCamera) (GlobalManager.getInstance().getCamera());
            camera.setZoomFactorDirect(1f);
            if (Config.isShrinkPlayfieldDownwards()) {
                camera.setCenterDirect(Config.getRES_WIDTH() / 2, Config.getRES_HEIGHT() / 2);
            }
        }
        scene = new Scene();
        engine.setScene(oldScene);
    }


    public void reset() {
    }

    //CB打击处理
    private String registerHit(final int objectId, final int score, final boolean endCombo) {
        boolean writeReplay = objectId != -1 && replay != null && !replaying;
        if (score == 0) {
            if (stat.getCombo() > 30) {
                ResourceManager.getInstance().getCustomSound("combobreak", 1)
                        .play();
            }
            comboWasMissed = true;
            stat.registerHit(0, false, false);
            if (writeReplay) replay.addObjectScore(objectId, Replay.RESULT_0);
            if(GameHelper.isPerfect()){
                gameover();
                restartGame();
            }
            if(GameHelper.isSuddenDeath())stat.changeHp(-1.0f);
            return "hit0";
        }

        String scoreName = "hit300";
        if (score == 50) {
            stat.registerHit(50, false, false);
            if (writeReplay) replay.addObjectScore(objectId, Replay.RESULT_50);
            scoreName = "hit50";
            comboWas100 = true;
            if(GameHelper.isPerfect()){
                gameover();
                restartGame();
            }
        } else if (score == 100) {
            comboWas100 = true;
            if (writeReplay) replay.addObjectScore(objectId, Replay.RESULT_100);
            if (endCombo && comboWasMissed == false) {
                stat.registerHit(100, true, false);
                scoreName = "hit100k";
            } else {
                stat.registerHit(100, false, false);
                scoreName = "hit100";
            }
            if(GameHelper.isPerfect()){
                gameover();
                restartGame();
            }
        } else if (score == 300) {
            if (writeReplay) replay.addObjectScore(objectId, Replay.RESULT_300);
            if (endCombo && comboWasMissed == false) {
                if (comboWas100 == false) {
                    stat.registerHit(300, true, true);
                    scoreName = "hit300g";
                } else {
                    stat.registerHit(300, true, false);
                    scoreName = "hit300k";
                }
            } else {
                stat.registerHit(300, false, false);
                scoreName = "hit300";
            }
        }

        if (endCombo) {
            comboWas100 = false;
            comboWasMissed = false;
        }

        return scoreName;
    }


    public void onCircleHit(int id, final float acc, final PointF pos,
                            final boolean endCombo, byte forcedScore, RGBColor color) {

        float accuracy = Math.abs(acc);
        boolean writeReplay = replay != null && !replaying;
        if (writeReplay) {
            short sacc = (short) (acc * 1000);
            replay.addObjectResult(id, sacc, null);
        }
        if(GameHelper.isFlashLight()){

            if (GameHelper.isAuto()) {
                flashlightSprite.setPosition(pos.x, pos.y);
                flashlightSprite.setShowing(true);
            }
            else {
               int nearestCursorId = getNearestCursorId(pos.x, pos.y);
               if (nearestCursorId >= 0) {
                   mainCursorId = nearestCursorId;
                   flashlightSprite.setPosition(cursors[mainCursorId].mousePos.x, cursors[mainCursorId].mousePos.y);
                   flashlightSprite.setShowing(true);
                }
            }
        }
        
        //(30 - overallDifficulty) / 100f
        if (accuracy > difficultyHelper.hitWindowFor50(overallDifficulty) || forcedScore == Replay.RESULT_0) {
            createHitEffect(pos, "hit0", color);
            registerHit(id, 0, endCombo);
            return;
        }

        String scoreName = "hit300";
        if (forcedScore == Replay.RESULT_300 ||
                forcedScore == 0 && accuracy <= difficultyHelper.hitWindowFor300(overallDifficulty)) {
            //(75 + 25 * (5 - overallDifficulty) / 5) / 1000)
            scoreName = registerHit(id, 300, endCombo);
        } else if (forcedScore == Replay.RESULT_100 ||
                forcedScore == 0 && accuracy <= difficultyHelper.hitWindowFor100(overallDifficulty)) {
            //(150 + 50 * (5 - overallDifficulty) / 5) / 1000)
            scoreName = registerHit(id, 100, endCombo);
        } else {
            scoreName = registerHit(id, 50, endCombo);
        }

        createBurstEffect(pos, color);
        createHitEffect(pos, scoreName, color);


    }

    public void onSliderReverse(PointF pos, float ang, RGBColor color) {
        createBurstEffectSliderReverse(pos, ang, color);
    }

    public void onSliderHit(int id, final int score, final PointF start,
                            final PointF end, final boolean endCombo, RGBColor color, int type) {

        if (GameHelper.isFlashLight()) {
            flashlightSprite.setSliderHold(true);
            flashlightSprite.setSliderActive(true);
        }

        if (score == 0) {
            createHitEffect(start, "hit0", color);
            createHitEffect(end, "hit0", color);
            registerHit(id, 0, endCombo);
            return;
        }

        if (score == -1) {
            if (stat.getCombo() > 30) {
                ResourceManager.getInstance().getCustomSound("combobreak", 1)
                        .play();
            }
            if(GameHelper.isSuddenDeath()) stat.changeHp(-1.0f);
            stat.registerHit(0, true, false);
            return;
        }

        String scoreName = "hit0";
        switch (score) {
            case 300:
                scoreName = registerHit(id, 300, endCombo);
                break;
            case 100:
                scoreName = registerHit(id, 100, endCombo);
                stat.setPerfect(false);
                break;
            case 50:
                scoreName = registerHit(id, 50, endCombo);
                stat.setPerfect(false);
                break;
            case 30:
                scoreName = "sliderpoint30";
                stat.registerHit(30, false, false);
                break;
            case 10:
                scoreName = "sliderpoint10";
                stat.registerHit(10, false, false);
                break;
        }

        if (score > 10) {
            switch (type) {
                case GameObjectListener.SLIDER_START:
                    createBurstEffectSliderStart(end, color);
                    if(GameHelper.isFlashLight()){
                        if (GameHelper.isAuto()) {
                            flashlightSprite.setPosition(end.x, end.y);
                            flashlightSprite.setShowing(true);
                        }
                        else {
                           int nearestCursorId = getNearestCursorId(end.x, end.y);
                           if (nearestCursorId >= 0) {
                               mainCursorId = nearestCursorId;
                               flashlightSprite.setPosition(cursors[mainCursorId].mousePos.x, cursors[mainCursorId].mousePos.y);
                               flashlightSprite.setShowing(true);
                           }
                       }
                    }
                    break;
                case GameObjectListener.SLIDER_END:
                    createBurstEffectSliderEnd(end, color);
                    break;
                case GameObjectListener.SLIDER_REPEAT:
                    break;
                default:
                    createBurstEffect(end, color);
            }
        }
        createHitEffect(end, scoreName, color);
    }


    public void onSpinnerHit(int id, final int score, final boolean endCombo, int totalScore) {
        if (score == 1000) {
            stat.registerHit(score, false, false);
            return;
        }
        if (GameHelper.isFlashLight()) {
            flashlightSprite.setShowing(true);
            if(GameHelper.isAuto()){
                PointF center = Utils.trackToRealCoords(new PointF(Constants.MAP_WIDTH / 2,Constants.MAP_HEIGHT / 2));
                flashlightSprite.setPosition(center.x, center.y);
            }
        }
        if (replay != null && !replaying) {
            short acc = (short) (totalScore * 4);
            switch (score) {
                case 300:
                    acc += 3;
                    break;
                case 100:
                    acc += 2;
                    break;
                case 50:
                    acc += 1;
                    break;
            }
            replay.addObjectResult(id, acc, null);
        }

        final PointF pos = new PointF(Config.getRES_WIDTH() / 2,
                Config.getRES_HEIGHT() / 2);
        if (score == 0) {
            final GameEffect effect = GameObjectPool.getInstance().getEffect(
                    "hit0");
            effect.init(
                    scene,
                    pos,
                    scale,
                    new SequenceEntityModifier(ModifierFactory
                            .newFadeInModifier(0.15f), ModifierFactory
                            .newDelayModifier(0.35f), ModifierFactory
                            .newFadeOutModifier(0.25f)));
            registerHit(id, 0, endCombo);
            return;
        }

        String scoreName = "hit0";
        switch (score) {
            case 300:
                scoreName = registerHit(id, 300, endCombo);
                break;
            case 100:
                scoreName = registerHit(id, 100, endCombo);
                break;
            case 50:
                scoreName = registerHit(id, 50, endCombo);
                break;
        }

        if (ResourceManager.getInstance().getTexture("lighting") != null) {
            final GameEffect light = GameObjectPool.getInstance().getEffect(
                    "lighting");
            light.init(
                    mgScene,
                    pos,
                    scale,
                    new FadeOutModifier(0.7f),
                    new SequenceEntityModifier(ModifierFactory
                            .newScaleModifier(0.25f, scale, 1.5f * scale),
                            ModifierFactory.newScaleModifier(0.45f,
                                    scale * 1.5f, 2f * scale)));
        }

        GameEffect effect = GameObjectPool.getInstance().getEffect(scoreName);
        effect.init(
                mgScene,
                pos,
                scale,
                new SequenceEntityModifier(ModifierFactory.newScaleModifier(
                        0.15f, 1.0f * scale, 1.2f * scale), ModifierFactory
                        .newScaleModifier(0.05f, 1.2f * scale, 1.0f * scale),
                        ModifierFactory.newAlphaModifier(1f, 1, 0)));

        pos.y /= 2f;
        effect = GameObjectPool.getInstance().getEffect("spinner-osu");
        effect.init(mgScene, pos, 1, ModifierFactory.newFadeOutModifier(1.5f));
    }

    public void playSound(final String name, final int sampleSet, final int addition) {
        if (addition > 0 && !name.equals("hitnormal") && addition < Constants.SAMPLE_PREFIX.length) {
            playSound(Constants.SAMPLE_PREFIX[addition], name);
            return;
        }
        if (sampleSet > 0 && sampleSet < Constants.SAMPLE_PREFIX.length) {
            playSound(Constants.SAMPLE_PREFIX[sampleSet], name);
        } else {
            playSound(soundTimingPoint.getHitSound(), name);
        }
    }

    public void playSound(final String prefix, final String name) {
        final String fullName = prefix + "-" + name;
        BassSoundProvider snd;
        if (soundTimingPoint.getCustomSound() == 0) {
            snd = ResourceManager.getInstance().getSound(fullName);
        } else {
            snd = ResourceManager.getInstance().getCustomSound(fullName,
                    soundTimingPoint.getCustomSound());
        }
        if (name.equals("sliderslide") || name.equals("sliderwhistle")) {
            snd.setLooping(true);
        }
        if (name.equals("hitnormal")) {
            snd.play(soundTimingPoint.getVolume() * 0.8f);
            return;
        }
        if (name.equals("hitwhistle")
                || name.equals("hitclap")) {
            snd.play(soundTimingPoint.getVolume() * 0.85f);
            return;
        }
        snd.play(soundTimingPoint.getVolume());
    }


    public void addObject(final GameObject object) {
        activeObjects.add(object);
    }


    public PointF getMousePos(final int index) {
        return cursors[index].mousePos;
    }


    public boolean isMouseDown(final int index) {
        return cursors[index].mouseDown;
    }


    public boolean isMousePressed(final GameObject object, final int index) {
        if (stat.getMod().contains(GameMod.MOD_AUTO)) {
            return false;
        }
        if (Config.isRemoveSliderLock()){
            if(activeObjects.isEmpty()
                || Math.abs(object.getHitTime() - lastObjectHitTime) > 0.001f) {
                return false;
            }
        }
        else if (activeObjects.isEmpty()
            || Math.abs(object.getHitTime()
            - activeObjects.peek().getHitTime()) > 0.001f) {
            return false;
        }
        return cursors[index].mousePressed;
    }

    private GameObject getLastTobeclickObject(){
        Iterator iterator = activeObjects.iterator();
        while(iterator.hasNext()){
            GameObject note = (GameObject)iterator.next();
            if(note.isStartHit() == false)return note;
        }
        return null;
    }

    @Override
    public double downFrameOffset(int index) {
        return cursors[index].mouseDownOffset;
    }

    public void removeObject(final GameObject object) {
        activeObjects.remove(object);
    }

    public boolean onSceneTouchEvent(final Scene pScene,
                                     final TouchEvent pSceneTouchEvent) {
        if (pSceneTouchEvent.getPointerID() < 0
                || pSceneTouchEvent.getPointerID() >= CursorCount) {
            Debug.e("Invalid pointerID: " + pSceneTouchEvent.getPointerID());
            return false;
        }
        if (replaying) {
            return false;
        }
        final int i = pSceneTouchEvent.getPointerID();
        float pTouchX = FMath.clamp(pSceneTouchEvent.getX(), 0, Config.getRES_WIDTH());
        float pTouchY = FMath.clamp(pSceneTouchEvent.getY(), 0, Config.getRES_HEIGHT());
        if (pSceneTouchEvent.isActionDown()) {
            if (GameHelper.isFlashLight()) {
                flashlightSprite.setSliderHold(true);
            }
            cursors[i].mouseDown = true;
            cursors[i].mouseDownOffset = (pSceneTouchEvent.getMotionEvent().getEventTime() - previousFrameTime) * timeMultiplier;
            for (int j = 0; j < cursors.length; j++)
                cursors[j].mouseOldDown = false;
            PointF gamePoint = Utils.realToTrackCoords(new PointF(pTouchX, pTouchY));
            cursors[i].mousePos.x = pTouchX;
            cursors[i].mousePos.y = pTouchY;
            if (replay != null) {
                replay.addPress(secPassed, gamePoint, i);
            }
            cursorIIsDown[i] = true;
        } else if (pSceneTouchEvent.isActionMove()) {
            if (GameHelper.isFlashLight()) {
                flashlightSprite.setSliderHold(true);
            }
            PointF gamePoint = Utils.realToTrackCoords(new PointF(pTouchX, pTouchY));
            cursors[i].mousePos.x = pTouchX;
            cursors[i].mousePos.y = pTouchY;
            if (replay != null) {
                replay.addMove(secPassed, gamePoint, i);
            }
        } else if (pSceneTouchEvent.isActionUp()) {
            if (GameHelper.isFlashLight()) {
                flashlightSprite.setSliderHold(false);
            }
            cursors[i].mouseDown = false;
            if (replay != null) {
                replay.addUp(secPassed, i);
            }
        } else {
            return false;
        }
        return true;
    }


    public void stopSound(final String name) {
        final String prefix = soundTimingPoint.getHitSound() + "-";
        final BassSoundProvider snd = ResourceManager.getInstance().getSound(prefix + name);
        if (snd != null) {
            snd.stop();
        }
    }

    public void pause() {
        if (paused) {
            return;
        }

        if (!replaying) {
            EdExtensionHelper.onPauseGame(lastTrack);
        }

        totalOffset += Config.getPauseOffset();
        final PauseMenu menu = new PauseMenu(engine, this, false);
        /*if (music != null && music.getStatus() == Status.PLAYING) {
            music.pause();
        }*/
        if (GlobalManager.getInstance().getSongService() != null && GlobalManager.getInstance().getSongService().getStatus() == Status.PLAYING) {
            GlobalManager.getInstance().getSongService().pause();
        }
        paused = true;
        scene.setChildScene(menu.getScene(), false, true, true);
    }

    public void gameover() {

        if (!replaying) {
            EdExtensionHelper.onGameover(lastTrack);
        }

        scorebar.flush();
        ResourceManager.getInstance().getSound("failsound").play();
        final PauseMenu menu = new PauseMenu(engine, this, true);
        gameStarted = false;
        /*if (music != null && music.getStatus() == Status.PLAYING) {
            music.pause();
        }*/
        if (GlobalManager.getInstance().getSongService() != null && GlobalManager.getInstance().getSongService().getStatus() == Status.PLAYING) {
            GlobalManager.getInstance().getSongService().pause();
        }
        paused = true;
        scene.setChildScene(menu.getScene(), false, true, true);
    }

    public void resume() {
        if (!paused) {
            return;
        }

        scene.getChildScene().back();
        paused = false;
        if (stat.getHp() <= 0 && stat.getMod().contains(GameMod.MOD_NOFAIL) == false
                && stat.getMod().contains(GameMod.MOD_RELAX) == false
                && stat.getMod().contains(GameMod.MOD_AUTOPILOT) == false) {
            quit();
            return;
        }
        /*if (music != null && music.getStatus() != Status.PLAYING && secPassed > 0) {
            music.play();
            music.setVolume(Config.getBgmVolume());
            totalLength = music.getLength();
        }*/

        if (!replaying) {
            EdExtensionHelper.onResume(lastTrack);
        }

        if (GlobalManager.getInstance().getSongService() != null && GlobalManager.getInstance().getSongService().getStatus() != Status.PLAYING && secPassed > 0) {
            GlobalManager.getInstance().getSongService().play();
            GlobalManager.getInstance().getSongService().setVolume(Config.getBgmVolume());
            totalLength = GlobalManager.getInstance().getSongService().getLength();
        }
    }

    public boolean isPaused() {
        return paused;
    }


    public void addPassiveObject(final GameObject object) {
        passiveObjects.add(object);
    }


    public void removePassiveObject(final GameObject object) {
        passiveObjects.remove(object);
    }

    private void createHitEffect(final PointF pos, final String name, RGBColor color) {
        final GameEffect effect = GameObjectPool.getInstance().getEffect(name);
        if (name.equals("hit0")) {
            if(GameHelper.isSuddenDeath()){
                effect.init(
                    mgScene,
                    pos,
                    scale * 3,
                    new SequenceEntityModifier(ModifierFactory
                            .newFadeInModifier(0.15f), ModifierFactory
                            .newDelayModifier(0.35f), ModifierFactory
                            .newFadeOutModifier(0.25f)));
                return;
            }
            effect.init(
                    mgScene,
                    pos,
                    scale,
                    new SequenceEntityModifier(ModifierFactory
                            .newFadeInModifier(0.15f), ModifierFactory
                            .newDelayModifier(0.35f), ModifierFactory
                            .newFadeOutModifier(0.25f)));
            return;
        }

        if (Config.isComplexAnimations()
                && name.equals("sliderpoint10") == false
                && name.equals("sliderpoint30") == false
                && ResourceManager.getInstance().getTexture("lighting") != null
                && Config.isHitLighting()) {
            final GameEffect light = GameObjectPool.getInstance().getEffect("lighting");
            light.setColor(color);
            light.init(
                    bgScene,
                    pos,
                    scale,
                    ModifierFactory.newFadeOutModifier(1f),
                    new SequenceEntityModifier(ModifierFactory
                            .newScaleModifier(0.25f, scale, 1.5f * scale),
                            ModifierFactory.newScaleModifier(0.45f,
                                    scale * 1.5f, 1.9f * scale),
                            ModifierFactory.newScaleModifier(0.3f, scale * 1.9f, scale * 2f)
                    ));
            light.setBlendFunction(GL10.GL_SRC_ALPHA, GL10.GL_DST_ALPHA);
        }

        effect.init(
                mgScene,
                pos,
                scale,
                new SequenceEntityModifier(ModifierFactory.newScaleModifier(
                        0.15f, 1.0f * scale, 1.2f * scale), ModifierFactory
                        .newScaleModifier(0.05f, 1.2f * scale, 1.0f * scale),
                        ModifierFactory.newAlphaModifier(0.5f, 1, 0)));
    }

    private void createBurstEffect(final PointF pos, final RGBColor color) {
        if (!Config.isComplexAnimations() || !Config.isBurstEffects()) return;
        final GameEffect burst1 = GameObjectPool.getInstance().getEffect("hitcircle");
        burst1.init(mgScene, pos, scale,
                ModifierFactory.newScaleModifier(0.25f, scale, 1.5f * scale),
                ModifierFactory.newAlphaModifier(0.25f, 0.8f, 0)
        );
        burst1.setColor(color);

        final GameEffect burst2 = GameObjectPool.getInstance().getEffect("hitcircleoverlay");
        burst2.init(mgScene, pos, scale,
                ModifierFactory.newScaleModifier(0.25f, scale, 1.5f * scale),
                ModifierFactory.newAlphaModifier(0.25f, 0.8f, 0)
        );

    }

    private void createBurstEffectSliderStart(final PointF pos, final RGBColor color) {
        if (!Config.isComplexAnimations() || !Config.isBurstEffects()) return;
        final GameEffect burst1 = GameObjectPool.getInstance().getEffect("sliderstartcircle");
        burst1.init(mgScene, pos, scale,
                ModifierFactory.newScaleModifier(0.25f, scale, 1.5f * scale),
                ModifierFactory.newAlphaModifier(0.25f, 0.8f, 0)
        );
        burst1.setColor(color);

        final GameEffect burst2 = GameObjectPool.getInstance().getEffect("sliderstartcircleoverlay");
        burst2.init(mgScene, pos, scale,
                ModifierFactory.newScaleModifier(0.25f, scale, 1.5f * scale),
                ModifierFactory.newAlphaModifier(0.25f, 0.8f, 0)
        );

    }

    private void createBurstEffectSliderEnd(final PointF pos, final RGBColor color) {
        if (!Config.isComplexAnimations() || !Config.isBurstEffects()) return;
        final GameEffect burst1 = GameObjectPool.getInstance().getEffect("sliderendcircle");
        burst1.init(mgScene, pos, scale,
                ModifierFactory.newScaleModifier(0.25f, scale, 1.5f * scale),
                ModifierFactory.newAlphaModifier(0.25f, 0.8f, 0)
        );
        burst1.setColor(color);

        final GameEffect burst2 = GameObjectPool.getInstance().getEffect("sliderendcircleoverlay");
        burst2.init(mgScene, pos, scale,
                ModifierFactory.newScaleModifier(0.25f, scale, 1.5f * scale),
                ModifierFactory.newAlphaModifier(0.25f, 0.8f, 0)
        );

    }

    private void createBurstEffectSliderReverse(final PointF pos, float ang, final RGBColor color) {
        if (!Config.isComplexAnimations() || !Config.isBurstEffects()) return;
        final GameEffect burst1 = GameObjectPool.getInstance().getEffect("reversearrow");
        burst1.hit.setRotation(ang);
        burst1.init(mgScene, pos, scale,
                ModifierFactory.newScaleModifier(0.25f, scale, 1.5f * scale),
                ModifierFactory.newAlphaModifier(0.25f, 0.8f, 0)
        );

    }

    public int getCursorsCount() {
        return CursorCount;
    }


    public void registerAccuracy(final float acc) {
        if (hitErrorMeter != null) {
            hitErrorMeter.putErrorResult(acc);
        }
        avgOffset += acc;
        offsetRegs++;
    }


    public void onSliderEnd(int id, int accuracy, BitSet tickSet) {
        if (GameHelper.isFlashLight()) {
            flashlightSprite.setSliderHold(false);
            flashlightSprite.setSliderActive(false);
        }
        if (replay != null && !replaying) {
            short acc = (short) (accuracy);
            replay.addObjectResult(id, acc, (BitSet) tickSet.clone());

        }

    }

    public void setFlashLightsPosition(float pX, float pY){
        flashlightSprite.setPosition(pX, pY);
    }

    private int getNearestCursorId(float pX, float pY){
        float distance = Float.POSITIVE_INFINITY, cursorDistance, dx, dy;
        int id = -1, i = 0;
        for (Cursor c : cursors) {
            if(c.mouseDown == true || c.mousePressed == true || c.mouseOldDown == true){
                dx = c.mousePos.x - pX;
                dy = c.mousePos.y - pY;
                cursorDistance = dx * dx + dy * dy;
                if(cursorDistance < distance){
                    id = i;
                    distance = cursorDistance;
                }
            }
            ++i;
        }
        return id;
    }

    private boolean isFirstObjectsNear(PointF pos){
        if (activeObjects.isEmpty()) {
            return true;
        }
        if (activeObjects.peek() instanceof Spinner || activeObjects.peek() instanceof Slider) {
            return true;
        }
        else if (Utils.squaredDistance(pos, activeObjects.peek().getPos()) < 180f * 180f) {
            return true;
        }
        return false;
    }
    
    private void stackNotes(){
        // Stack notes
        int i = 0;
        for (GameObjectData data : objects){
            final PointF pos = data.getPos();
            final String[] params = data.getData();
            final int objDefine = Integer.parseInt(params[3]);
            if (objects.isEmpty() == false && (objDefine & 1) > 0 && i + 1 < objects.size()) {
                if (objects.get(i + 1).getTime() - data.getTime() < 2f * GameHelper.getStackLatient()
                        && Utils.squaredDistance(pos, objects.get(i + 1).getPos()) < scale) {
                    objects.get(i + 1).setPosOffset(
                            data.getPosOffset() + Utils.toRes(4) * scale);
                }
            }
            i++;
        }
    }

    private void calculateAllSliderPaths(){
        if (objects.isEmpty()){
            return;
        }
        else {
            if (lastTrack.getSliderCount() <= 0){
                return;
            }
            sliderPaths = new SliderPath[lastTrack.getSliderCount()];
            for (SliderPath path : sliderPaths){
                path = null;
            }
            int i = 0;
            sliderIndex = 0;
            for (GameObjectData data : objects){
                final String[] params = data.getData();
                final int objDefine = Integer.parseInt(params[3]);
                //is slider
                if ((objDefine & 2) > 0) {
                    final PointF pos = data.getPos();
                    final float length = Float.parseFloat(params[7]);
                    final float offset = data.getPosOffset();
                    pos.x += data.getPosOffset();
                    pos.y += data.getPosOffset();
                    if (length < 0){
                        sliderPaths[sliderIndex] = GameHelper.calculatePath(Utils.realToTrackCoords(pos),
                        params[5].split("[|]"), 0, offset);
                    }
                    else{
                        sliderPaths[sliderIndex] = GameHelper.calculatePath(Utils.realToTrackCoords(pos),
                        params[5].split("[|]"), length, offset);
                    }
                    sliderIndex++;
                }
                i++;
            }
            sliderIndex = 0;
        }
    }

    private SliderPath getSliderPath(int index){
        if (sliderPaths != null && index < sliderPaths.length && index >= 0){
            return sliderPaths[index];
        }
        else {
            return null;
        }
    }
    
}<|MERGE_RESOLUTION|>--- conflicted
+++ resolved
@@ -2,6 +2,7 @@
 
 import android.graphics.PointF;
 import android.os.SystemClock;
+import lt.ekgame.beatmap_analyzer.beatmap.HitObject;
 
 import com.dgsrz.bancho.game.sprite.VideoSprite;
 import com.edlplan.ext.EdExtensionHelper;
@@ -1249,14 +1250,8 @@
         }
 
         if(GameHelper.isFlashLight()){
-<<<<<<< HEAD
-            flashlightSprite = new FlashLightSprite();
-            flashlightSprite.setPosition(Config.getRES_WIDTH() / 2f, Config.getRES_HEIGHT() / 2f);
-            flashlightSprite.setShowing(true);
-=======
             flashlightSprite = new FlashLightSprite(fgScene);
             flashlightSprite.setShowing(false);
->>>>>>> 860e20b3
             fgScene.attachChild(flashlightSprite, 0);
         }
 
@@ -1409,9 +1404,7 @@
                         if (c.mousePressed == true && isFirstObjectsNear(c.mousePos)) {
                             mainCursorId = i;
                             flashlightSprite.setPosition(c.mousePos.x, c.mousePos.y);
-                            if (!breakAnimator.isBreak()) {
-                                flashlightSprite.setShowing(true);
-                            }
+                            flashlightSprite.setShowing(true);
                             break;
                         }
                         ++i;
@@ -1463,7 +1456,6 @@
             scorebar.setVisible(true);
             if(GameHelper.isFlashLight()){
                 mainCursorId = -1;
-                flashlightSprite.setShowing(true);
             }
         }
 
@@ -2084,7 +2076,6 @@
             replay.addObjectResult(id, sacc, null);
         }
         if(GameHelper.isFlashLight()){
-
             if (GameHelper.isAuto()) {
                 flashlightSprite.setPosition(pos.x, pos.y);
                 flashlightSprite.setShowing(true);
@@ -2131,12 +2122,6 @@
 
     public void onSliderHit(int id, final int score, final PointF start,
                             final PointF end, final boolean endCombo, RGBColor color, int type) {
-
-        if (GameHelper.isFlashLight()) {
-            flashlightSprite.setSliderHold(true);
-            flashlightSprite.setSliderActive(true);
-        }
-
         if (score == 0) {
             createHitEffect(start, "hit0", color);
             createHitEffect(end, "hit0", color);
@@ -2149,7 +2134,7 @@
                 ResourceManager.getInstance().getCustomSound("combobreak", 1)
                         .play();
             }
-            if(GameHelper.isSuddenDeath()) stat.changeHp(-1.0f);
+            if(GameHelper.isSuddenDeath())stat.changeHp(-1.0f);
             stat.registerHit(0, true, false);
             return;
         }
@@ -2398,8 +2383,11 @@
         float pTouchX = FMath.clamp(pSceneTouchEvent.getX(), 0, Config.getRES_WIDTH());
         float pTouchY = FMath.clamp(pSceneTouchEvent.getY(), 0, Config.getRES_HEIGHT());
         if (pSceneTouchEvent.isActionDown()) {
-            if (GameHelper.isFlashLight()) {
-                flashlightSprite.setSliderHold(true);
+            if (pTouchX > Config.getRES_WIDTH()) {
+                for (final Cursor cursor : cursors) {
+                    cursor.mouseOldDown = false;
+                }
+                return true;
             }
             cursors[i].mouseDown = true;
             cursors[i].mouseDownOffset = (pSceneTouchEvent.getMotionEvent().getEventTime() - previousFrameTime) * timeMultiplier;
@@ -2413,9 +2401,6 @@
             }
             cursorIIsDown[i] = true;
         } else if (pSceneTouchEvent.isActionMove()) {
-            if (GameHelper.isFlashLight()) {
-                flashlightSprite.setSliderHold(true);
-            }
             PointF gamePoint = Utils.realToTrackCoords(new PointF(pTouchX, pTouchY));
             cursors[i].mousePos.x = pTouchX;
             cursors[i].mousePos.y = pTouchY;
@@ -2423,9 +2408,6 @@
                 replay.addMove(secPassed, gamePoint, i);
             }
         } else if (pSceneTouchEvent.isActionUp()) {
-            if (GameHelper.isFlashLight()) {
-                flashlightSprite.setSliderHold(false);
-            }
             cursors[i].mouseDown = false;
             if (replay != null) {
                 replay.addUp(secPassed, i);
@@ -2663,10 +2645,6 @@
 
 
     public void onSliderEnd(int id, int accuracy, BitSet tickSet) {
-        if (GameHelper.isFlashLight()) {
-            flashlightSprite.setSliderHold(false);
-            flashlightSprite.setSliderActive(false);
-        }
         if (replay != null && !replaying) {
             short acc = (short) (accuracy);
             replay.addObjectResult(id, acc, (BitSet) tickSet.clone());
