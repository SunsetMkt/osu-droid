package ru.nsu.ccfit.zuev.osu.game;

import android.graphics.PointF;
import android.os.SystemClock;

import com.dgsrz.bancho.game.sprite.VideoSprite;
import com.edlplan.ext.EdExtensionHelper;
import com.edlplan.framework.math.FMath;
import com.edlplan.framework.support.ProxySprite;
import com.edlplan.framework.support.osb.StoryboardSprite;
import com.edlplan.osu.support.timing.TimingPoints;
import com.edlplan.osu.support.timing.controlpoint.ControlPoints;

import org.anddev.andengine.engine.Engine;
import org.anddev.andengine.engine.handler.IUpdateHandler;
import org.anddev.andengine.entity.IEntity;
import org.anddev.andengine.engine.camera.SmoothCamera;
import org.anddev.andengine.entity.modifier.DelayModifier;
import org.anddev.andengine.entity.modifier.FadeOutModifier;
import org.anddev.andengine.entity.modifier.IEntityModifier;
import org.anddev.andengine.entity.modifier.LoopEntityModifier;
import org.anddev.andengine.entity.modifier.MoveXModifier;
import org.anddev.andengine.entity.modifier.ParallelEntityModifier;
import org.anddev.andengine.entity.modifier.SequenceEntityModifier;
import org.anddev.andengine.entity.particle.ParticleSystem;
import org.anddev.andengine.entity.primitive.Rectangle;
import org.anddev.andengine.entity.scene.Scene;
import org.anddev.andengine.entity.scene.Scene.IOnSceneTouchListener;
import org.anddev.andengine.entity.scene.background.ColorBackground;
import org.anddev.andengine.entity.scene.background.SpriteBackground;
import org.anddev.andengine.entity.sprite.Sprite;
import org.anddev.andengine.entity.text.ChangeableText;
import org.anddev.andengine.entity.util.FPSLogger;
import org.anddev.andengine.input.touch.TouchEvent;
import org.anddev.andengine.opengl.font.Font;
import org.anddev.andengine.opengl.texture.region.TextureRegion;
import org.anddev.andengine.util.Debug;
import org.anddev.andengine.util.modifier.IModifier;

import java.io.File;
import java.io.FileNotFoundException;
import java.util.ArrayList;
import java.util.Arrays;
import java.util.BitSet;
import java.util.LinkedList;
import java.util.List;
import java.util.Queue;
import java.util.Iterator;

import javax.microedition.khronos.opengles.GL10;

import ru.nsu.ccfit.zuev.audio.BassSoundProvider;
import ru.nsu.ccfit.zuev.audio.Status;
import ru.nsu.ccfit.zuev.audio.effect.Metronome;
import ru.nsu.ccfit.zuev.audio.serviceAudio.PlayMode;
import ru.nsu.ccfit.zuev.osu.BeatmapData;
import ru.nsu.ccfit.zuev.osu.BeatmapProperties;
import ru.nsu.ccfit.zuev.osu.Config;
import ru.nsu.ccfit.zuev.osu.Constants;
import ru.nsu.ccfit.zuev.osu.GlobalManager;
import ru.nsu.ccfit.zuev.osu.OSUParser;
import ru.nsu.ccfit.zuev.osu.PropertiesLibrary;
import ru.nsu.ccfit.zuev.osu.RGBAColor;
import ru.nsu.ccfit.zuev.osu.RGBColor;
import ru.nsu.ccfit.zuev.osu.ResourceManager;
import ru.nsu.ccfit.zuev.osu.SkinJson;
import ru.nsu.ccfit.zuev.osu.SkinManager;
import ru.nsu.ccfit.zuev.osu.ToastLogger;
import ru.nsu.ccfit.zuev.osu.TrackInfo;
import ru.nsu.ccfit.zuev.osu.Utils;
import ru.nsu.ccfit.zuev.osu.async.AsyncTaskLoader;
import ru.nsu.ccfit.zuev.osu.async.OsuAsyncCallback;
import ru.nsu.ccfit.zuev.osu.game.GameHelper.SliderPath;
import ru.nsu.ccfit.zuev.osu.game.cursor.Cursor;
import ru.nsu.ccfit.zuev.osu.game.cursor.CursorSprite;
import ru.nsu.ccfit.zuev.osu.game.cursor.FlashLightSprite;
import ru.nsu.ccfit.zuev.osu.game.mods.GameMod;
import ru.nsu.ccfit.zuev.osu.helper.AnimSprite;
import ru.nsu.ccfit.zuev.osu.helper.DifficultyHelper;
import ru.nsu.ccfit.zuev.osu.helper.MD5Calcuator;
import ru.nsu.ccfit.zuev.osu.helper.ModifierFactory;
import ru.nsu.ccfit.zuev.osu.helper.StringTable;
import ru.nsu.ccfit.zuev.osu.menu.LoadingScreen;
import ru.nsu.ccfit.zuev.osu.menu.ModMenu;
import ru.nsu.ccfit.zuev.osu.menu.PauseMenu;
import ru.nsu.ccfit.zuev.osu.online.OnlineFileOperator;
import ru.nsu.ccfit.zuev.osu.online.OnlineManager;
import ru.nsu.ccfit.zuev.osu.online.OnlineScoring;
import ru.nsu.ccfit.zuev.osu.scoring.Replay;
import ru.nsu.ccfit.zuev.osu.scoring.ScoringScene;
import ru.nsu.ccfit.zuev.osu.scoring.StatisticV2;
import ru.nsu.ccfit.zuev.osu.scoring.ScoreLibrary;
import ru.nsu.ccfit.zuev.osuplus.BuildConfig;
import ru.nsu.ccfit.zuev.osuplus.R;

public class GameScene implements IUpdateHandler, GameObjectListener,
        IOnSceneTouchListener {
    public static final int CursorCount = 10;
    private final Engine engine;
    private final Cursor[] cursors = new Cursor[CursorCount];
    private final boolean[] cursorIIsDown = new boolean[CursorCount];
    private final StringBuilder strBuilder = new StringBuilder();
    public String filePath = null;
    private Scene scene;
    private Scene bgScene, mgScene, fgScene;
    private Scene oldScene;
    private BeatmapData beatmapData;
    private TrackInfo lastTrack;
    private ScoringScene scoringScene;
    private TimingPoint currentTimingPoint;
    private TimingPoint soundTimingPoint;
    private TimingPoint firstTimingPoint;
    private Queue<TimingPoint> timingPoints;
    private Queue<TimingPoint> activeTimingPoints;
    private String trackMD5;
    private int lastObjectId = -1;
    private float secPassed = 0;
    private float leadOut = 0;
    private LinkedList<GameObjectData> objects;
    private ArrayList<RGBColor> combos;
    private int comboNum; // use this to show combo color
    private int currentComboNum;
    private boolean comboWasMissed = false;
    private boolean comboWas100 = false;
    private Queue<GameObject> activeObjects;
    private LinkedList<GameObject> passiveObjects = new LinkedList<GameObject>();
    private GameScoreText comboText, accText, scoreText;  //显示的文字  连击数  ACC  分数
    private GameScoreTextShadow scoreShadow;
    private Queue<BreakPeriod> breakPeriods = new LinkedList<BreakPeriod>();
    private BreakAnimator breakAnimator;
    private ScoreBar scorebar;
    private SongProgressBar progressBar;
    private DuringGameScoreBoard scoreBoard;
    private HitErrorMeter hitErrorMeter;
    private Metronome metronome;
    private boolean isFirst = true;
    private float scale;
    private float approachRate;
    private float rawDifficulty;
    private float overallDifficulty;
    private float rawDrain;
    private float drain;
    private StatisticV2 stat;
    private boolean gameStarted;
    private float totalOffset;
    //private IMusicPlayer music = null;
    private int totalLength = Integer.MAX_VALUE;
    private boolean loadComplete;
    private boolean paused;
    private Sprite skipBtn;
    private float skipTime;
    private boolean musicStarted;
    private float distToNextObject;
    private float timeMultiplier = 1.0f;
    private CursorSprite[] cursorSprites;
    private FlashLightSprite flashlightSprite;
    private int mainCursorId = -1;
    private Replay replay;
    private boolean replaying;
    private String replayFile;
    private float avgOffset;
    private int offsetRegs;
    private boolean kiai = false;
    private Rectangle kiaiRect = null;
    private Sprite bgSprite = null;
    private Sprite unranked;
    private ChangeableText replayText;
    private String title, artist, version;
    private ComboBurst comboBurst;
    private VideoSprite mVideo = null;
    private Sprite[] ScoreBoardSprite;
    private int failcount = 0;
    private float lastObjectHitTime = 0;
    private SliderPath[] sliderPaths = null;
    private int sliderIndex = 0;

    private StoryboardSprite storyboardSprite;
    private ProxySprite storyboardOverlayProxy;

    private DifficultyHelper difficultyHelper = DifficultyHelper.StdDifficulty;

    private long previousFrameTime;

    public GameScene(final Engine engine) {
        this.engine = engine;
        scene = new Scene();
        bgScene = new Scene();
        fgScene = new Scene();
        mgScene = new Scene();
        scene.attachChild(bgScene);
        scene.attachChild(mgScene);
        scene.attachChild(fgScene);
    }

    public void setScoringScene(final ScoringScene sc) {
        scoringScene = sc;
    }

    public void setOldScene(final Scene oscene) {
        oldScene = oscene;
    }

    private void setBackground() {
        boolean bgset = false;
        bgSprite = null;
        if (storyboardSprite != null) {
            if (storyboardSprite.isStoryboardAvailable()) {
                storyboardSprite.setBrightness(Config.getBackgroundBrightness());
                return;
            }
        }
        for (final String s : beatmapData.getData("Events")) {
            final String[] pars = s.split("\\s*,\\s*");
            if (pars.length >= 3 && pars[0].equals("0") && pars[1].equals("0")) {
                // String filename = pars[2].substring(1, pars[2].length() - 1);

                if (Config.getBackgroundQuality() == 0) {
                    scene.setBackground(new ColorBackground(0, 0, 0));
                    continue;
                }

                bgset = true;
                final TextureRegion tex = ResourceManager.getInstance()
                        .getTextureIfLoaded("::background");
                if (tex == null) {
                    continue;
                }
                float brightness = Config.getBackgroundBrightness();
                float height = tex.getHeight() * Config.getBackgroundQuality();
                height *= Config.getRES_WIDTH()
                        / (float) (tex.getWidth() * Config
                        .getBackgroundQuality());
                bgSprite = new Sprite(0,
                        (Config.getRES_HEIGHT() - height) / 2,
                        Config.getRES_WIDTH(), height, tex);
                bgSprite.setColor(brightness, brightness, brightness);
                scene.setBackground(new SpriteBackground(bgSprite));
            } else if (pars.length >= 3 && pars[0].equals("2")) {

            } else if (bgset == false && pars.length == 5
                    && pars[0].equals("3") && pars[1].equals("100")) {
                bgset = true;
                final float bright = Config.getBackgroundBrightness();
                scene.setBackground(new ColorBackground(
                        Integer.parseInt(pars[2]) * bright / 255f,
                        Integer.parseInt(pars[3]) * bright / 255f,
                        Integer.parseInt(pars[4]) * bright / 255f));
            }
        }
    }

    private boolean loadGame(final TrackInfo track, final String rFile) {
        if (rFile != null && rFile.startsWith("http://")) {
            this.replayFile = Config.getCachePath() + "/" +
                    MD5Calcuator.getStringMD5(rFile) + ".odr";
            Debug.i("ReplayFile = " + replayFile);
            if (!OnlineFileOperator.downloadFile(rFile, this.replayFile)) {
                ToastLogger.showTextId(R.string.replay_cantdownload, true);
                return false;
            }
        } else
            this.replayFile = rFile;

        OSUParser parser = new OSUParser(track.getFilename());
        if (parser.openFile()) {
            beatmapData = parser.readData();
        } else {
            Debug.e("startGame: cannot open file");
            ToastLogger.showText(
                    StringTable.format(R.string.message_error_open,
                            track.getFilename()), true);
            return false;
        }
        parser = null;

//        try {
//            float height = 720;
//            height *= 1. * Config.getRES_WIDTH() / 1280;
//            mVideo = new VideoSprite(0, 0, Config.getRES_WIDTH(), Config.getRES_HEIGHT());
//            mVideo.setDataSource(Environment.getExternalStorageDirectory().getPath() + "/PV.mp4");
//            mVideo.setAlpha(0f);
//            // mVideo.play();
//        } catch (IOException e) {
//            Log.i("Load avi", e.getMessage());
//        }

        // TODO skin manager
        SkinManager.getInstance().loadBeatmapSkin(beatmapData.getFolder());

        if (beatmapData.getData("General", "Mode").equals("0") == false) {
            if (beatmapData.getData("General", "Mode").equals("") == false) {
                ToastLogger.showText(StringTable.format(
                        R.string.message_error_mapmode,
                        beatmapData.getData("General", "Mode")), true);
                return false;
            }
        }

        breakPeriods = new LinkedList<BreakPeriod>();
        for (final String s : beatmapData.getData("Events")) {
            final String[] pars = s.split("\\s*,\\s*");
            if ((pars.length >= 3) && pars[0].equals("0") && pars[1].equals("0")) {

            } else if (pars.length >= 3 && pars[0].equals("2")) {
                breakPeriods.add(new BreakPeriod(
                        Float.parseFloat(pars[1]) / 1000f, Float
                        .parseFloat(pars[2]) / 1000f));
            }
        }

        totalOffset = Config.getOffset();
        String beatmapName = track.getFilename();
        beatmapName = beatmapName.substring(0, beatmapName.lastIndexOf('/'));
        final BeatmapProperties props = PropertiesLibrary.getInstance()
                .getProperties(beatmapName);
        if (props != null) {
            totalOffset += props.getOffset();
        }

        try {
            final File musicFile = new File(beatmapData.getFolder(),
                    beatmapData.getData("General", "AudioFilename"));

            if (musicFile.exists() == false) {
                throw new FileNotFoundException(musicFile.getPath());
            }

            if (musicFile.getName().endsWith(".ogg")) {
                totalOffset += Config.getOggOffset();
            }

            //music = new BassAudioPlayer(musicFile.getPath());
            filePath = musicFile.getPath();

        } catch (final Exception e) {
            Debug.e("Load Music: " + e.getMessage());
            ToastLogger.showText(e.getMessage(), true);
            return false;
        }

        title = beatmapData.getData("Metadata", "Title");
        artist = beatmapData.getData("Metadata", "Artist");
        version = beatmapData.getData("Metadata", "Version");

        // r = 54.42 - 4.48 * cs
        // Reading beatmap settings

        //TextureRegion appcircleTex = ResourceManager.getInstance().getTexture("approachcircle");

        scale = (float) ((Config.getRES_HEIGHT() / 480.0f)
                * (54.42 - Float.parseFloat(beatmapData.getData("Difficulty", "CircleSize")) * 4.48)
                * 2 / GameObjectSize.BASE_OBJECT_SIZE)
                + 0.5f * Config.getScaleMultiplier();

/*        scale = (10 - Float.parseFloat(beatmapData.getData("Difficulty",
                "CircleSize")))
                * 0.125f
                + 0.625f
                + 0.125f
                * Config.getScaleMultiplier();*/

        String rawRate = beatmapData.getData("Difficulty", "ApproachRate");
        if (rawRate.equals("")) {
            rawRate = beatmapData.getData("Difficulty", "OverallDifficulty");
        }
        float rawApproachRate = Float.parseFloat(rawRate);
        approachRate = (float) GameHelper.ar2ms(rawApproachRate) / 1000f;
        final String rawSliderSpeed = beatmapData.getData("Difficulty",
                "SliderMultiplier");

        overallDifficulty = Float.parseFloat(beatmapData.getData("Difficulty",
                "OverallDifficulty"));
        drain = Float.parseFloat(beatmapData.getData("Difficulty",
                "HPDrainRate"));
        rawDifficulty = overallDifficulty;
        rawDrain = drain;

        if (ModMenu.getInstance().getMod().contains(GameMod.MOD_EASY)) {
            scale += 0.125f;
            drain *= 0.5f;
            overallDifficulty *= 0.5f;
            approachRate = (float) GameHelper.ar2ms(rawApproachRate / 2f) / 1000f;
        }

        GameHelper.setHardrock(false);
        if (ModMenu.getInstance().getMod().contains(GameMod.MOD_HARDROCK)) {
            scale -= 0.125f;
            drain = Math.min(1.4f * drain, 10f);
            overallDifficulty = Math.min(1.4f * overallDifficulty, 10f);
            approachRate = (float) GameHelper.ar2ms(Math.min(1.4f * rawApproachRate, 10f)) / 1000f;
            GameHelper.setHardrock(true);
        }

        timeMultiplier = 1f;
        GameHelper.setDoubleTime(false);
        GameHelper.setNightCore(false);
        GameHelper.setHalfTime(false);
        GameHelper.setSpeedUp(false);

        GlobalManager.getInstance().getSongService().preLoad(filePath, PlayMode.MODE_NONE);
        GameHelper.setTimeMultiplier(1f);
        //Speed Change
        if (ModMenu.getInstance().getChangeSpeed() != 1.00f){
            timeMultiplier = ModMenu.getInstance().getSpeed();
            GlobalManager.getInstance().getSongService().preLoad(filePath, timeMultiplier, ModMenu.getInstance().isEnableNCWhenSpeedChange());
            GameHelper.setTimeMultiplier(1 / timeMultiplier);
        } else if (ModMenu.getInstance().getMod().contains(GameMod.MOD_DOUBLETIME)) {
            GlobalManager.getInstance().getSongService().preLoad(filePath, PlayMode.MODE_DT);
            /*music.setUseSoftDecoder(1);
            music.setDecoderMultiplier(150);*/
            timeMultiplier = 1.5f;
            GameHelper.setDoubleTime(true);
            GameHelper.setTimeMultiplier(2 / 3f);
        } else if (ModMenu.getInstance().getMod().contains(GameMod.MOD_NIGHTCORE)) {
            GlobalManager.getInstance().getSongService().preLoad(filePath, PlayMode.MODE_NC);
            /*music.setUseSoftDecoder(2);
            music.setDecoderMultiplier(150);*/
            timeMultiplier = 1.5f;
            GameHelper.setNightCore(true);
            GameHelper.setTimeMultiplier(2 / 3f);
        } else if (ModMenu.getInstance().getMod().contains(GameMod.MOD_HALFTIME)) {
            GlobalManager.getInstance().getSongService().preLoad(filePath, PlayMode.MODE_HT);
            /*music.setUseSoftDecoder(1);
            music.setDecoderMultiplier(75);*/
            timeMultiplier = 0.75f;
            GameHelper.setHalfTime(true);
            GameHelper.setTimeMultiplier(4 / 3f);
        }

        /*
        if (ModMenu.getInstance().getMod().contains(GameMod.MOD_DOUBLETIME) || ModMenu.getInstance().getMod().contains(GameMod.MOD_NIGHTCORE)) {
//            approachRate = approachRate * 2 / 3;
//            overallDifficulty = (float) GameHelper.ms2od(GameHelper.od2ms(overallDifficulty) * 2 / 3);
            GameHelper.setTimeMultiplier(2 / 3f);
        } else if (ModMenu.getInstance().getMod().contains(GameMod.MOD_HALFTIME)) {
//            approachRate = approachRate * 4 / 3;
//            overallDifficulty = (float) GameHelper.ms2od(GameHelper.od2ms(overallDifficulty) * 4 / 3);
            GameHelper.setTimeMultiplier(4 / 3f);
        } else if (ModMenu.getInstance().getMod().contains(GameMod.MOD_SPEEDUP)) {
            GameHelper.setTimeMultiplier(4 / 5f);
        } else {
            GameHelper.setTimeMultiplier(1f);
        }
        */

        if (ModMenu.getInstance().getMod().contains(GameMod.MOD_REALLYEASY)) {
            scale += 0.125f;
            drain *= 0.5f;
            overallDifficulty *= 0.5f;
            float ar = (float)GameHelper.ms2ar(approachRate * 1000f);
            if (ModMenu.getInstance().getMod().contains(GameMod.MOD_EASY)) {
                ar *= 2;
                ar -= 0.5f;
            }
            ar -= (timeMultiplier - 1.0f) + 0.5f;
            approachRate = (float)(GameHelper.ar2ms(ar) / 1000f);
        }

        if (ModMenu.getInstance().getMod().contains(GameMod.MOD_SMALLCIRCLE)) {
            scale -= (float) ((Config.getRES_HEIGHT() / 480.0f) * (4 * 4.48)
            * 2 / GameObjectSize.BASE_OBJECT_SIZE);
        }
        //Force AR
        if (ModMenu.getInstance().isEnableForceAR()){
            approachRate = (float) GameHelper.ar2ms(ModMenu.getInstance().getForceAR()) / 1000f * timeMultiplier;
        }

        GameHelper.setRelaxMod(ModMenu.getInstance().getMod().contains(GameMod.MOD_RELAX));
        GameHelper.setAutopilotMod(ModMenu.getInstance().getMod().contains(GameMod.MOD_AUTOPILOT));
        GameHelper.setAuto(ModMenu.getInstance().getMod().contains(GameMod.MOD_AUTO));

        final String stackLatiency = beatmapData.getData("General",
                "StackLeniency");
        if (stackLatiency.equals("") == false) {
            GameHelper.setStackLatient(Float.parseFloat(stackLatiency));
        } else {
            GameHelper.setStackLatient(0);
        }
        if (scale < 0.001f){
            scale = 0.001f;
        }
        GameHelper.setSpeed(Float.parseFloat(rawSliderSpeed) * 100);
        GameHelper.setTickRate(Float.parseFloat(beatmapData.getData(
                "Difficulty", "SliderTickRate")));
        GameHelper.setScale(scale);
        GameHelper.setDifficulty(overallDifficulty);
        GameHelper.setDrain(drain);
        GameHelper.setApproachRate(approachRate);

        // Parsing hit objects
        objects = new LinkedList<GameObjectData>();
        for (final String s : beatmapData.getData("HitObjects")) {
            objects.add(new GameObjectData(s));
        }

        if (objects.size() <= 0) {
            ToastLogger.showText("Empty Beatmap", true);
            return false;
        }

        activeObjects = new LinkedList<GameObject>();
        passiveObjects = new LinkedList<GameObject>();
        lastObjectId = -1;

        GameHelper.setSliderColor(SkinManager.getInstance().getSliderColor());
        final String slidercolor = beatmapData.getData("Colours",
                "SliderBorder");
        if (slidercolor.equals("") == false) {
            final String[] sliderColors = slidercolor.split("[,]");
            GameHelper.setSliderColor(new RGBColor(Integer
                    .parseInt(sliderColors[0]) / 255.0f, Integer
                    .parseInt(sliderColors[1]) / 255.0f, Integer
                    .parseInt(sliderColors[2]) / 255.0f));
        }

        if (SkinJson.get().isForceOverrideSliderBorderColor()) {
            GameHelper.setSliderColor(new RGBColor(SkinJson.get().getSliderBorderColor()));
        }

        combos = new ArrayList<RGBColor>();
        comboNum = 2;
        String ccolor = beatmapData.getData("Colours", "Combo1");
        while (ccolor.equals("") == false) {
            final String[] colors = ccolor.replace(" ", "").split("[,]");
            combos.add(new RGBColor(Integer.parseInt(colors[0]) / 255.0f,
                    Integer.parseInt(colors[1]) / 255.0f, Integer
                    .parseInt(colors[2]) / 255.0f));

            ccolor = beatmapData.getData("Colours", "Combo" + comboNum++);
        }
        if (combos.isEmpty() || Config.isUseCustomComboColors()) {
//			combos.add(new RGBColor(255 / 255.0f, 150 / 255.0f, 0 / 255.0f));
//			combos.add(new RGBColor(5 / 255.0f, 240 / 255.0f, 5 / 255.0f));
//			combos.add(new RGBColor(5 / 255.0f, 2 / 255.0f, 240 / 255.0f));
//			combos.add(new RGBColor(240 / 255.0f, 5 / 255.0f, 5 / 255.0f));
            combos.clear();
            combos.addAll(Arrays.asList(Config.getComboColors()));
        }
        if (SkinJson.get().isForceOverrideComboColor()) {
            combos.clear();
            combos.addAll(SkinJson.get().getComboColor());
        }
        comboNum = -1;
        // if (combos.size() > 1) comboNum = 1;
        currentComboNum = 0;
        lastObjectHitTime = 0;
        final String defSound = beatmapData.getData("General", "SampleSet");
        if (defSound.equals("Soft")) {
            TimingPoint.setDefaultSound("soft");
        } else {
            TimingPoint.setDefaultSound("normal");
        }
        timingPoints = new LinkedList<TimingPoint>();
        activeTimingPoints = new LinkedList<TimingPoint>();
        currentTimingPoint = null;
        for (final String s : beatmapData.getData("TimingPoints")) {
            final TimingPoint tp = new TimingPoint(s.split("[,]"),
                    currentTimingPoint);
            timingPoints.add(tp);
            if (tp.wasInderited() == false || currentTimingPoint == null) {
                currentTimingPoint = tp;
            }
        }
        GameHelper.controlPoints = new ControlPoints();
        GameHelper.controlPoints.load(TimingPoints.parse(beatmapData.getData("TimingPoints")));
        currentTimingPoint = timingPoints.peek();
        firstTimingPoint = currentTimingPoint;
        soundTimingPoint = currentTimingPoint;
        if (soundTimingPoint != null) {
            GameHelper.setTimingOffset(soundTimingPoint.getTime());
            GameHelper.setBeatLength(soundTimingPoint.getBeatLength() * GameHelper.getSpeed() / 100f);
            GameHelper.setTimeSignature(soundTimingPoint.getSignature());
            GameHelper.setKiai(soundTimingPoint.isKiai());
        } else {
            GameHelper.setTimingOffset(0);
            GameHelper.setBeatLength(1);
            GameHelper.setTimeSignature(4);
            GameHelper.setKiai(false);
        }
        GameHelper.setInitalBeatLength(GameHelper.getBeatLength());

        GameObjectPool.getInstance().purge();
        SpritePool.getInstance().purge();
        ModifierFactory.clear();

        // TODO replay
        avgOffset = 0;
        offsetRegs = 0;

        File trackFile = new File(track.getFilename());
        trackMD5 = MD5Calcuator.getFileMD5(trackFile);
        replaying = false;
        replay = new Replay();
        replay.setObjectCount(objects.size());
        replay.setMap(trackFile.getParentFile().getName(), trackFile.getName(), trackMD5);

        if (replayFile != null) {
            replaying = replay.load(replayFile);
            if (!replaying) {
                ToastLogger.showTextId(R.string.replay_invalid, true);
                return false;
            } else
                replay.countMarks(overallDifficulty);
        //} else if (!OnlineManager.getInstance().isStayOnline()) {
        //    replay = null;
        } else if (ModMenu.getInstance().getMod().contains(GameMod.MOD_AUTO)) {
            replay = null;
        }
        /*
        else if (ModMenu.getInstance().getMod().contains(GameMod.MOD_AUTO) ||
                ModMenu.getInstance().getMod().contains(GameMod.MOD_RELAX) ||
                ModMenu.getInstance().getMod().contains(GameMod.MOD_AUTOPILOT)) {
            replay = null;
        }
         */
        //TODO fix replays ^^
        // replay = null;

        //TODO online
        if (!replaying)
            OnlineScoring.getInstance().startPlay(track, trackMD5);

        if (Config.isEnableStoryboard()) {
            storyboardSprite.loadStoryboard(track.getFilename());
        }


        System.gc();

        GameObjectPool.getInstance().preload();

       /* try {
            music.prepare();

        } catch (final Exception e) {
        }*/

        lastTrack = track;
        if (Config.isCalculateSliderPathInGameStart()){
            stackNotes();
            calculateAllSliderPaths();
        }
        paused = false;
        gameStarted = false;

        return true;
    }

    public Scene getScene() {
        return scene;
    }

    public void restartGame() {
        if (!replaying) {
            EdExtensionHelper.onRestartGame(lastTrack);
        }
        startGame(null, null);
    }

    public void startGame(final TrackInfo track, final String replayFile) {
        GameHelper.updateGameid();
        if (!replaying) {
            EdExtensionHelper.onStartGame(track);
        }

        scene = new Scene();
        if (Config.isEnableStoryboard()) {
            if (storyboardSprite == null) {
                storyboardSprite = new StoryboardSprite(Config.getRES_WIDTH(), Config.getRES_HEIGHT());
                storyboardOverlayProxy = new ProxySprite(Config.getRES_WIDTH(), Config.getRES_HEIGHT());
                storyboardSprite.setOverlayDrawProxy(storyboardOverlayProxy);
                scene.attachChild(storyboardSprite);
            }
            storyboardSprite.detachSelf();
            scene.attachChild(storyboardSprite);
        }
        bgScene = new Scene();
        mgScene = new Scene();
        fgScene = new Scene();
        scene.attachChild(bgScene);
        scene.attachChild(mgScene);
        if (storyboardOverlayProxy != null) {
            scene.attachChild(storyboardOverlayProxy);
        }
        scene.attachChild(fgScene);
        scene.setBackground(new ColorBackground(0, 0, 0));
        bgScene.setBackgroundEnabled(false);
        mgScene.setBackgroundEnabled(false);
        fgScene.setBackgroundEnabled(false);
        isFirst = true;
        failcount = 0;
        mainCursorId = -1;
        final LoadingScreen screen = new LoadingScreen();
        engine.setScene(screen.getScene());

        final String rfile = track != null ? replayFile : this.replayFile;

        new AsyncTaskLoader().execute(new OsuAsyncCallback() {


            public void run() {
                loadComplete = loadGame(track != null ? track : lastTrack, rfile);
            }


            public void onComplete() {
                if (loadComplete == true) {
                    prepareScene();
                } else {
                    ModMenu.getInstance().setMod(Replay.oldMod);
                    ModMenu.getInstance().setChangeSpeed(Replay.oldChangeSpeed);
                    ModMenu.getInstance().setForceAR(Replay.oldForceAR);
                    ModMenu.getInstance().setEnableForceAR(Replay.oldEnableForceAR);
                    quit();
                }
            }
        });
        ResourceManager.getInstance().getSound("failsound").stop();
    }

    private void prepareScene() {
        scene.setOnSceneTouchListener(this);
        // bgScene.attachChild(mVideo);
        if (GlobalManager.getInstance().getCamera() instanceof SmoothCamera) {
            SmoothCamera camera = (SmoothCamera) (GlobalManager.getInstance().getCamera());
            camera.setZoomFactorDirect(Config.getPlayfieldSize());
            if (Config.isShrinkPlayfieldDownwards()) {
                camera.setCenterDirect(Config.getRES_WIDTH() / 2, Config.getRES_HEIGHT() / 2 * Config.getPlayfieldSize());
            }
        }
        setBackground();

        if (Config.isShowFPS()) {
            final Font font = ResourceManager.getInstance().getFont(
                    "smallFont");
            final ChangeableText fpsText = new ChangeableText(Utils.toRes(790),
                    Utils.toRes(520), font, "FPS: 12.34");
            final ChangeableText accText = new ChangeableText(Utils.toRes(720),
                    Utils.toRes(480), font, "Avg offset: 0ms     ");
            fpsText.setPosition(Config.getRES_WIDTH() - fpsText.getWidth() - 5, Config.getRES_HEIGHT() - fpsText.getHeight() - 10);
            accText.setPosition(Config.getRES_WIDTH() - accText.getWidth() - 5, fpsText.getY() - accText.getHeight());
            fgScene.attachChild(fpsText);
            fgScene.attachChild(accText);

            ChangeableText memText = null;
            if (BuildConfig.DEBUG) {
                memText = new ChangeableText(Utils.toRes(780),
                        Utils.toRes(520), font, "M: 100/100");
                fgScene.attachChild(memText);
            }
            final ChangeableText fmemText = memText;
            fgScene.registerUpdateHandler(new FPSLogger(0.5f) {
                @Override
                protected void onLogFPS() {
                    fpsText.setText("FPS: " + this.mFrames
                            / this.mSecondsElapsed);
                    if (offsetRegs != 0) {
                        accText.setText("Avg offset: "
                                + (int) (avgOffset * 1000f / offsetRegs)
                                + "ms");
                    }
                    fpsText.setPosition(Config.getRES_WIDTH() - fpsText.getWidth() - 5, Config.getRES_HEIGHT() - fpsText.getHeight() - 10);
                    accText.setPosition(Config.getRES_WIDTH() - accText.getWidth() - 5, fpsText.getY() - accText.getHeight());

                    if (fmemText != null) {
                        fmemText.setText("M: "
                                + (Runtime.getRuntime().totalMemory() - Runtime.getRuntime().freeMemory()) / 1024 / 1024
                                + "/" + Runtime.getRuntime().totalMemory() / 1024 / 1024);
                        fmemText.setPosition(Config.getRES_WIDTH() - fmemText.getWidth() - 5, accText.getY() - fmemText.getHeight());
                    }

                }
            });
        }

        stat = new StatisticV2();
        stat.setMod(ModMenu.getInstance().getMod());
        float multiplier = 1 + rawDifficulty / 10f + rawDrain / 10f;
        multiplier += (Float.parseFloat(beatmapData.getData("Difficulty",
                "CircleSize")) - 3) / 4f;
        stat.setDiffModifier(multiplier);
        stat.setMaxObjectsCount(lastTrack.getTotalHitObjectCount());
        stat.setMaxHighestCombo(lastTrack.getMaxCombo());
        stat.setEnableForceAR(ModMenu.getInstance().isEnableForceAR());
        stat.setForceAR(ModMenu.getInstance().getForceAR());
        stat.setChangeSpeed(ModMenu.getInstance().getChangeSpeed());
        GameHelper.setHardrock(stat.getMod().contains(GameMod.MOD_HARDROCK));
        GameHelper.setDoubleTime(stat.getMod().contains(GameMod.MOD_DOUBLETIME));
        GameHelper.setNightCore(stat.getMod().contains(GameMod.MOD_NIGHTCORE));
        GameHelper.setSpeedUp(stat.getMod().contains(GameMod.MOD_SPEEDUP));
        GameHelper.setHalfTime(stat.getMod().contains(GameMod.MOD_HALFTIME));
        GameHelper.setHidden(stat.getMod().contains(GameMod.MOD_HIDDEN));
        GameHelper.setFlashLight(stat.getMod().contains(GameMod.MOD_FLASHLIGHT));
        GameHelper.setRelaxMod(stat.getMod().contains(GameMod.MOD_RELAX));
        GameHelper.setAutopilotMod(stat.getMod().contains(GameMod.MOD_AUTOPILOT));
        GameHelper.setSuddenDeath(stat.getMod().contains(GameMod.MOD_SUDDENDEATH));
        GameHelper.setPerfect(stat.getMod().contains(GameMod.MOD_PERFECT));
        difficultyHelper = stat.getMod().contains(GameMod.MOD_PRECISE) ?
                DifficultyHelper.HighDifficulty : DifficultyHelper.StdDifficulty;
        GameHelper.setDifficultyHelper(difficultyHelper);

        for (int i = 0; i < CursorCount; i++) {
            cursors[i] = new Cursor();
            cursors[i].mouseDown = false;
            cursors[i].mousePressed = false;
            cursors[i].mouseOldDown = false;
        }
        for (int i = 0; i < CursorCount; i++) {
            cursorIIsDown[i] = false;
        }

        comboWas100 = false;
        comboWasMissed = false;

        final String leadin = beatmapData.getData("General", "AudioLeadIn");
        secPassed = -Integer.parseInt(leadin.equals("") ? "0" : leadin) / 1000f;
        if (secPassed > -1) {
            secPassed = -1;
        }

        if (objects.isEmpty() == false) {
            skipTime = objects.peek().getTime() - approachRate - 1f;
        } else {
            skipTime = 0;
        }

        metronome = null;
        if ((Config.getMetronomeSwitch() == 1 && GameHelper.isNightCore())
                || Config.getMetronomeSwitch() == 2) {
            metronome = new Metronome();
        }

        secPassed -= Config.getOffset() / 1000f;
        if (secPassed > 0) {
            skipTime -= secPassed;
            secPassed = 0;
        }
        distToNextObject = 0;

        // TODO passive objects
        if ((replaying || Config.isShowCursor()) && !GameHelper.isAutopilotMod()) {
            cursorSprites = new CursorSprite[CursorCount];
            for (int i = 0; i < CursorCount; i++) {
                cursorSprites[i] = new CursorSprite();
                ParticleSystem psys = cursorSprites[i].getParticles();
                if (psys != null)
                    fgScene.attachChild(psys);
                fgScene.attachChild(cursorSprites[i]);
            }
        } else {
            cursorSprites = null;
        }

        final String countdownPar = beatmapData.getData("General", "Countdown");
        if (Config.isCorovans() && countdownPar.equals("") == false) {
            float cdSpeed = 0;
            if (countdownPar.equals("1")) {
                cdSpeed = 1;
            } else if (countdownPar.equals("2")) {
                cdSpeed = 2;
            } else if (countdownPar.equals("3")) {
                cdSpeed = 0.5f;
            }
            skipTime -= cdSpeed * Countdown.COUNTDOWN_LENGTH;
            if (cdSpeed != 0
                    && objects.peek().getTime() - secPassed >= cdSpeed
                    * Countdown.COUNTDOWN_LENGTH) {
                addPassiveObject(new Countdown(this, bgScene, cdSpeed, 0,
                        objects.peek().getTime() - secPassed));
            }
        }

        float lastObjectTme = 0;
        if (objects.isEmpty() == false)
            lastObjectTme = objects.getLast().getTime();

        progressBar = new SongProgressBar(this, bgScene, lastObjectTme, objects
                .getFirst().getTime(), new PointF(0, Config.getRES_HEIGHT() - 7), Config.getRES_WIDTH(), 7);
        progressBar.setProgressRectColor(new RGBAColor(153f / 255f, 204f / 255f, 51f / 255f, 0.4f));

        if (Config.getErrorMeter() == 1
                || (Config.getErrorMeter() == 2 && replaying)) {
            hitErrorMeter = new HitErrorMeter(
                    bgScene,
                    new PointF(Config.getRES_WIDTH() / 2, Config.getRES_HEIGHT() - 20),
                    overallDifficulty,
                    12,
                    difficultyHelper);
        }

        skipBtn = null;
        if (skipTime > 1) {
            final TextureRegion tex;
            if (ResourceManager.getInstance().isTextureLoaded("play-skip-0")) {
                List<String> loadedSkipTextures = new ArrayList<>();
                for (int i = 0; i < 60; i++) {
                    if (ResourceManager.getInstance().isTextureLoaded("play-skip-" + i))
                        loadedSkipTextures.add("play-skip-" + i);
                }
                tex = ResourceManager.getInstance().getTexture("play-skip-0");
                skipBtn = new AnimSprite(Config.getRES_WIDTH() - tex.getWidth(),
                        Config.getRES_HEIGHT() - tex.getHeight(), loadedSkipTextures.size(),
                        loadedSkipTextures.toArray(new String[loadedSkipTextures.size()]));
            } else {
                tex = ResourceManager.getInstance().getTexture("play-skip");
                skipBtn = new Sprite(Config.getRES_WIDTH() - tex.getWidth(),
                        Config.getRES_HEIGHT() - tex.getHeight(), tex);
            }
            skipBtn.setAlpha(0.7f);
            fgScene.attachChild(skipBtn);
            /*if (SkinManager.getFrames("play-skip") <= 1) {
                tex = ResourceManager.getInstance().getTexture("play-skip");
                skipBtn = new Sprite(Config.getRES_WIDTH() - tex.getWidth(),
                        Config.getRES_HEIGHT() - tex.getHeight(), tex);
                fgScene.attachChild(skipBtn);
            } else {
                if (SkinManager.getFrames("play-skip") == 1) {
                    final int frames = SkinManager.getFrames("play-skip");
                    tex = ResourceManager.getInstance().getTexture(
                            "play-skip-0");
                    skipBtn = new AnimSprite(Config.getRES_WIDTH()
                            - tex.getWidth(), Config.getRES_HEIGHT()
                            - tex.getHeight(), "play-skip-", frames, frames);
                    fgScene.attachChild(skipBtn);
                }
            }*/
        }
        GameHelper.setGlobalTime(0);
        scorebar = new ScoreBar(this, fgScene, stat);
        addPassiveObject(scorebar);
        final TextureRegion scoreDigitTex = ResourceManager.getInstance()
                .getTexture("score-0");
        accText = new GameScoreText(Config.getRES_WIDTH()
                - scoreDigitTex.getWidth() * 4.75f, 50,
                "000.00%", 0.6f);
        comboText = new GameScoreText(Utils.toRes(2), Config.getRES_HEIGHT()
                - Utils.toRes(95), "0000x", 1.5f);
        comboText.changeText(new StringBuilder("0****"));
        scoreText = new GameScoreText(Config.getRES_WIDTH()
                - scoreDigitTex.getWidth() * 7.25f, 0, "0000000000", 0.9f);
        comboText.attachToScene(fgScene);
        accText.attachToScene(fgScene);
        scoreText.attachToScene(fgScene);
        if (Config.isComplexAnimations()) {
            scoreShadow = new GameScoreTextShadow(0, Config.getRES_HEIGHT()
                    - Utils.toRes(90), "0000x", 1.5f);
            scoreShadow.attachToScene(bgScene);
            passiveObjects.add(scoreShadow);
        }
        breakAnimator = new BreakAnimator(this, fgScene, stat, beatmapData
                .getData("General", "LetterboxInBreaks").equals("1"), bgSprite);

        float effectOffset = 155 - 25;
        if (stat.getMod().contains(GameMod.MOD_AUTO)) {
            final Sprite autoIcon = new Sprite(Utils.toRes(Config.getRES_WIDTH() - 140),
                    Utils.toRes(100), ResourceManager.getInstance().getTexture(
                    "selection-mod-autoplay"));
            bgScene.attachChild(autoIcon);
            effectOffset += 25;
        } else if (stat.getMod().contains(GameMod.MOD_RELAX)) {
            final Sprite autoIcon = new Sprite(Utils.toRes(Config.getRES_WIDTH() - 140),
                    Utils.toRes(98), ResourceManager.getInstance().getTexture(
                    "selection-mod-relax"));
            bgScene.attachChild(autoIcon);
            effectOffset += 25;
        } else if (stat.getMod().contains(GameMod.MOD_AUTOPILOT)) {
            final Sprite autoIcon = new Sprite(Utils.toRes(Config.getRES_WIDTH() - 140),
                    Utils.toRes(98), ResourceManager.getInstance().getTexture(
                    "selection-mod-relax2"));
            bgScene.attachChild(autoIcon);
            effectOffset += 25;
        }

        if (Config.isComboburst()) {
            comboBurst = new ComboBurst(Config.getRES_WIDTH(), Config.getRES_HEIGHT());
            comboBurst.attachAll(bgScene);
        }

        float timeOffset = 0;
        if (stat.getMod().contains(GameMod.MOD_SCOREV2)) {
            final GameEffect effect = GameObjectPool.getInstance().getEffect(
                    "selection-mod-scorev2");
            effect.init(
                    fgScene,
                    new PointF(Utils.toRes(Config.getRES_WIDTH() - effectOffset), Utils
                            .toRes(130)),
                    scale,
                    new SequenceEntityModifier(ModifierFactory
                            .newScaleModifier(0.25f, 1.2f, 1), ModifierFactory
                            .newDelayModifier(2), new ParallelEntityModifier(
                            ModifierFactory.newFadeOutModifier(0.5f),
                            ModifierFactory.newScaleModifier(0.5f, 1, 1.5f))));
            effectOffset += 25;
            timeOffset += 0.25f;
        }
        if (stat.getMod().contains(GameMod.MOD_EASY)) {
            final GameEffect effect = GameObjectPool.getInstance().getEffect(
                    "selection-mod-easy");
            effect.init(
                    fgScene,
                    new PointF(Utils.toRes(Config.getRES_WIDTH() - effectOffset), Utils
                            .toRes(130)),
                    scale,
                    new SequenceEntityModifier(ModifierFactory
                            .newScaleModifier(0.25f, 1.2f, 1), ModifierFactory
                            .newDelayModifier(2), new ParallelEntityModifier(
                            ModifierFactory.newFadeOutModifier(0.5f),
                            ModifierFactory.newScaleModifier(0.5f, 1, 1.5f))));
            effectOffset += 25;
            timeOffset += 0.25f;
        } else if (stat.getMod().contains(GameMod.MOD_HARDROCK)) {
            final GameEffect effect = GameObjectPool.getInstance().getEffect(
                    "selection-mod-hardrock");
            effect.init(
                    fgScene,
                    new PointF(Utils.toRes(Config.getRES_WIDTH() - effectOffset), Utils
                            .toRes(130)),
                    scale,
                    new SequenceEntityModifier(ModifierFactory
                            .newScaleModifier(0.25f, 1.2f, 1), ModifierFactory
                            .newDelayModifier(2), new ParallelEntityModifier(
                            ModifierFactory.newFadeOutModifier(0.5f),
                            ModifierFactory.newScaleModifier(0.5f, 1, 1.5f))));
            effectOffset += 25;
            timeOffset += 0.25f;
        }
        if (stat.getMod().contains(GameMod.MOD_NOFAIL)) {
            final GameEffect effect = GameObjectPool.getInstance().getEffect(
                    "selection-mod-nofail");
            effect.init(
                    fgScene,
                    new PointF(Utils.toRes(Config.getRES_WIDTH() - effectOffset), Utils
                            .toRes(130)),
                    scale,
                    new SequenceEntityModifier(ModifierFactory
                            .newScaleModifier(0.25f, 1.2f, 1), ModifierFactory
                            .newDelayModifier(2 - timeOffset),
                            new ParallelEntityModifier(ModifierFactory
                                    .newFadeOutModifier(0.5f), ModifierFactory
                                    .newScaleModifier(0.5f, 1, 1.5f))));
            effectOffset += 25;
            timeOffset += 0.25f;
        }
        if (stat.getMod().contains(GameMod.MOD_HIDDEN)) {
            final GameEffect effect = GameObjectPool.getInstance().getEffect(
                    "selection-mod-hidden");
            effect.init(
                    fgScene,
                    new PointF(Utils.toRes(Config.getRES_WIDTH() - effectOffset), Utils
                            .toRes(130)),
                    scale,
                    new SequenceEntityModifier(ModifierFactory
                            .newScaleModifier(0.25f, 1.2f, 1), ModifierFactory
                            .newDelayModifier(2 - timeOffset),
                            new ParallelEntityModifier(ModifierFactory
                                    .newFadeOutModifier(0.5f), ModifierFactory
                                    .newScaleModifier(0.5f, 1, 1.5f))));
            effectOffset += 25;
            timeOffset += 0.25f;
        }

        if (stat.getMod().contains(GameMod.MOD_DOUBLETIME)) {
            final GameEffect effect = GameObjectPool.getInstance().getEffect(
                    "selection-mod-doubletime");
            effect.init(
                    fgScene,
                    new PointF(Utils.toRes(Config.getRES_WIDTH() - effectOffset), Utils
                            .toRes(130)),
                    scale,
                    new SequenceEntityModifier(ModifierFactory
                            .newScaleModifier(0.25f, 1.2f, 1), ModifierFactory
                            .newDelayModifier(2 - timeOffset),
                            new ParallelEntityModifier(ModifierFactory
                                    .newFadeOutModifier(0.5f), ModifierFactory
                                    .newScaleModifier(0.5f, 1, 1.5f))));
            effectOffset += 25;
            timeOffset += 0.25f;
        }
        if (stat.getMod().contains(GameMod.MOD_NIGHTCORE)) {
            final GameEffect effect = GameObjectPool.getInstance().getEffect(
                    "selection-mod-nightcore");
            effect.init(
                    fgScene,
                    new PointF(Utils.toRes(Config.getRES_WIDTH() - effectOffset), Utils
                            .toRes(130)),
                    scale,
                    new SequenceEntityModifier(ModifierFactory
                            .newScaleModifier(0.25f, 1.2f, 1), ModifierFactory
                            .newDelayModifier(2 - timeOffset),
                            new ParallelEntityModifier(ModifierFactory
                                    .newFadeOutModifier(0.5f), ModifierFactory
                                    .newScaleModifier(0.5f, 1, 1.5f))));
            effectOffset += 25;
            timeOffset += 0.25f;
        }
        if (stat.getMod().contains(GameMod.MOD_HALFTIME)) {
            final GameEffect effect = GameObjectPool.getInstance().getEffect(
                    "selection-mod-halftime");
            effect.init(
                    fgScene,
                    new PointF(Utils.toRes(Config.getRES_WIDTH() - effectOffset), Utils
                            .toRes(130)),
                    scale,
                    new SequenceEntityModifier(ModifierFactory
                            .newScaleModifier(0.25f, 1.2f, 1), ModifierFactory
                            .newDelayModifier(2 - timeOffset),
                            new ParallelEntityModifier(ModifierFactory
                                    .newFadeOutModifier(0.5f), ModifierFactory
                                    .newScaleModifier(0.5f, 1, 1.5f))));
            effectOffset += 25;
            timeOffset += 0.25f;
        }
        if (stat.getMod().contains(GameMod.MOD_PRECISE)) {
            final GameEffect effect = GameObjectPool.getInstance().getEffect(
                    "selection-mod-precise");
            effect.init(
                    fgScene,
                    new PointF(Utils.toRes(Config.getRES_WIDTH() - effectOffset), Utils
                            .toRes(130)),
                    scale,
                    new SequenceEntityModifier(ModifierFactory
                            .newScaleModifier(0.25f, 1.2f, 1), ModifierFactory
                            .newDelayModifier(2 - timeOffset),
                            new ParallelEntityModifier(ModifierFactory
                                    .newFadeOutModifier(0.5f), ModifierFactory
                                    .newScaleModifier(0.5f, 1, 1.5f))));
            effectOffset += 25;
            timeOffset += 0.25f;
        }
        if (stat.getMod().contains(GameMod.MOD_SUDDENDEATH)) {
            final GameEffect effect = GameObjectPool.getInstance().getEffect(
                    "selection-mod-suddendeath");
            effect.init(
                    fgScene,
                    new PointF(Utils.toRes(Config.getRES_WIDTH() - effectOffset), Utils
                            .toRes(130)),
                    scale,
                    new SequenceEntityModifier(ModifierFactory
                            .newScaleModifier(0.25f, 1.2f, 1), ModifierFactory
                            .newDelayModifier(2 - timeOffset),
                            new ParallelEntityModifier(ModifierFactory
                                    .newFadeOutModifier(0.5f), ModifierFactory
                                    .newScaleModifier(0.5f, 1, 1.5f))));
            effectOffset += 25;
            timeOffset += 0.25f;
        }
        else if (stat.getMod().contains(GameMod.MOD_PERFECT)) {
            final GameEffect effect = GameObjectPool.getInstance().getEffect(
                    "selection-mod-perfect");
            effect.init(
                    fgScene,
                    new PointF(Utils.toRes(Config.getRES_WIDTH() - effectOffset), Utils
                            .toRes(130)),
                    scale,
                    new SequenceEntityModifier(ModifierFactory
                            .newScaleModifier(0.25f, 1.2f, 1), ModifierFactory
                            .newDelayModifier(2 - timeOffset),
                            new ParallelEntityModifier(ModifierFactory
                                    .newFadeOutModifier(0.5f), ModifierFactory
                                    .newScaleModifier(0.5f, 1, 1.5f))));
            effectOffset += 25;
            timeOffset += 0.25f;
        }
        if (stat.getMod().contains(GameMod.MOD_FLASHLIGHT)) {
            final GameEffect effect = GameObjectPool.getInstance().getEffect(
                    "selection-mod-flashlight");
            effect.init(
                    fgScene,
                    new PointF(Utils.toRes(Config.getRES_WIDTH() - effectOffset), Utils
                            .toRes(130)),
                    scale,
                    new SequenceEntityModifier(ModifierFactory
                            .newScaleModifier(0.25f, 1.2f, 1), ModifierFactory
                            .newDelayModifier(2 - timeOffset),
                            new ParallelEntityModifier(ModifierFactory
                                    .newFadeOutModifier(0.5f), ModifierFactory
                                    .newScaleModifier(0.5f, 1, 1.5f))));
            effectOffset += 25;
            timeOffset += 0.25f;
        }
        if (stat.getMod().contains(GameMod.MOD_SMALLCIRCLE)) {
            final GameEffect effect = GameObjectPool.getInstance().getEffect(
                    "selection-mod-smallcircle");
            effect.init(
                    fgScene,
                    new PointF(Utils.toRes(Config.getRES_WIDTH() - effectOffset), Utils
                            .toRes(130)),
                    scale,
                    new SequenceEntityModifier(ModifierFactory
                            .newScaleModifier(0.25f, 1.2f, 1), ModifierFactory
                            .newDelayModifier(2 - timeOffset),
                            new ParallelEntityModifier(ModifierFactory
                                    .newFadeOutModifier(0.5f), ModifierFactory
                                    .newScaleModifier(0.5f, 1, 1.5f))));
            effectOffset += 25;
            timeOffset += 0.25f;
        }
        if (stat.getMod().contains(GameMod.MOD_REALLYEASY)) {
            final GameEffect effect = GameObjectPool.getInstance().getEffect(
                    "selection-mod-reallyeasy");
            effect.init(
                    fgScene,
                    new PointF(Utils.toRes(Config.getRES_WIDTH() - effectOffset), Utils
                            .toRes(130)),
                    scale,
                    new SequenceEntityModifier(ModifierFactory
                            .newScaleModifier(0.25f, 1.2f, 1), ModifierFactory
                            .newDelayModifier(2 - timeOffset),
                            new ParallelEntityModifier(ModifierFactory
                                    .newFadeOutModifier(0.5f), ModifierFactory
                                    .newScaleModifier(0.5f, 1, 1.5f))));
            effectOffset += 25;
            timeOffset += 0.25f;
        }

        kiai = false;
        kiaiRect = new Rectangle(0, 0, Config.getRES_WIDTH(),
                Config.getRES_HEIGHT());
        kiaiRect.setVisible(false);
        kiaiRect.setColor(1, 1, 1);
        bgScene.attachChild(kiaiRect, 0);

        unranked = new Sprite(0, 0, ResourceManager.getInstance().getTexture("play-unranked"));
        unranked.setPosition(Config.getRES_WIDTH() / 2 - unranked.getWidth() / 2, 80);
        unranked.setVisible(false);
        fgScene.attachChild(unranked);

        if (stat.getMod().contains(GameMod.MOD_RELAX)
                || stat.getMod().contains(GameMod.MOD_AUTOPILOT)
                || stat.getMod().contains(GameMod.MOD_AUTO)) {
            unranked.setVisible(true);
        }

        String playname = null;
        replayText = new ChangeableText(0, 0, ResourceManager.getInstance().getFont("font"), "", 1000);
        replayText.setVisible(false);
        replayText.setPosition(0, 140);
        replayText.setAlpha(0.7f);
        fgScene.attachChild(replayText, 0);
        if (stat.getMod().contains(GameMod.MOD_AUTO) || replaying) {
            playname = replaying ? GlobalManager.getInstance().getScoring().getReplayStat().getPlayerName() : "osu!";
            replayText.setText("Watching " + playname + " play " + artist + " - " + title + " [" + version + "]");
            replayText.registerEntityModifier(new LoopEntityModifier(new MoveXModifier(40,
                    Config.getRES_WIDTH() + 5, -replayText.getWidth() - 5)));
            replayText.setVisible(!Config.isHideReplayMarquee());
        }
        if (Config.isShowScoreboard()) {
            scoreBoard = new DuringGameScoreBoard(fgScene, stat, playname);
            addPassiveObject(scoreBoard);
        }

        if(GameHelper.isFlashLight()){
            flashlightSprite = new FlashLightSprite(fgScene);
            flashlightSprite.setPosition(Config.getRES_WIDTH() / 2f, Config.getRES_HEIGHT() / 2f);
            flashlightSprite.setShowing(true);
            fgScene.attachChild(flashlightSprite, 0);
        }

/*        PointF point1 = Utils.trackToRealCoords(new PointF(0, 0));
        PointF point2 = Utils.trackToRealCoords(new PointF(0, Constants.MAP_HEIGHT));
        PointF point3 = Utils.trackToRealCoords(new PointF(Constants.MAP_WIDTH, Constants.MAP_HEIGHT));
        PointF point4 = Utils.trackToRealCoords(new PointF(Constants.MAP_WIDTH, 0));

        Line line1 = new Line(point1.x, point1.y, point2.x, point2.y);
        line1.setColor(255 / 255f, 0, 0);
        bgScene.attachChild(line1);

        Line line2 = new Line(point2.x, point2.y, point3.x, point3.y);
        line2.setColor(255 / 255f, 0, 0);
        bgScene.attachChild(line2);

        Line line3 = new Line(point3.x, point3.y, point4.x, point4.y);
        line3.setColor(255 / 255f, 0, 0);
        bgScene.attachChild(line3);

        Line line4 = new Line(point4.x, point4.y, point1.x, point1.y);
        line4.setColor(255 / 255f, 0, 0);
        bgScene.attachChild(line4);*/

        leadOut = 0;
        musicStarted = false;
        engine.setScene(scene);
        scene.registerUpdateHandler(this);
    }




    public RGBColor getComboColor(int num) {
        return combos.get(num % combos.size());
    }

    // TODO update

    public void onUpdate(final float pSecondsElapsed) {
        previousFrameTime = SystemClock.uptimeMillis();
        Utils.clearSoundMask();
        float dt = pSecondsElapsed * timeMultiplier;
        if (GlobalManager.getInstance().getSongService().getStatus() == Status.PLAYING) {
            //处理时间差过于庞大的情况
            final float offset = totalOffset / 1000f;
            final float realsecPassed = //Config.isSyncMusic() ?
                    GlobalManager.getInstance().getSongService().getPosition() / 1000.0f;// : realTime;
            final float criticalError = Config.isSyncMusic() ? 0.1f : 0.5f;
            final float normalError = Config.isSyncMusic() ? dt : 0.05f;

            if (secPassed + offset - realsecPassed > criticalError) {
                return;
            }

            if (Math.abs(secPassed + offset - realsecPassed) > normalError) {
                if (secPassed + offset > realsecPassed) {
                    dt /= 2f;
                } else {
                    dt *= 2f;
                }
            }
            secPassed += dt;
        }
        float gtime;
        if (soundTimingPoint == null || soundTimingPoint.getTime() > secPassed) {
            gtime = 0;
        } else {
            gtime = (secPassed - firstTimingPoint.getTime())
                    % (GameHelper.getKiaiTickLength());
        }
        GameHelper.setGlobalTime(gtime);

        if (Config.isEnableStoryboard()) {
            if (storyboardSprite != null) {
                storyboardSprite.updateTime(secPassed * 1000);
            }
        }

        if (replaying) {
            int cIndex;
            for (int i = 0; i < replay.cursorIndex.length; i++) {
                if (replay.cursorMoves.size() <= i){
                    break;
                }
                cIndex = replay.cursorIndex[i];
                //Emulating moves
                while (cIndex < replay.cursorMoves.get(i).size &&
                        replay.cursorMoves.get(i).time[cIndex] <= (secPassed + dt / 4) * 1000) {
                    final Replay.MoveArray move = replay.cursorMoves.get(i);

                    if (move.id[cIndex] == Replay.ID_DOWN) {
                        cursors[i].mouseDown = true;
                        for (int j = 0; j < replay.cursorIndex.length; j++)
                            cursors[j].mouseOldDown = false;
                        cursors[i].mousePos.x = move.x[cIndex];
                        cursors[i].mousePos.y = move.y[cIndex];
                        replay.lastMoveIndex[i] = -1;
                    } else if (move.id[cIndex] == Replay.ID_MOVE) {
                        cursors[i].mousePos.x = move.x[cIndex];
                        cursors[i].mousePos.y = move.y[cIndex];
                        replay.lastMoveIndex[i] = cIndex;
                    } else {
                        cursors[i].mouseDown = false;
                    }

                    replay.cursorIndex[i]++;
                    cIndex++;
                }
                //Interpolating cursor movements
                if (cIndex < replay.cursorMoves.get(i).size &&
                        replay.cursorMoves.get(i).id[cIndex] == Replay.ID_MOVE &&
                        replay.lastMoveIndex[i] >= 0) {
                    final Replay.MoveArray move = replay.cursorMoves.get(i);
                    final int lIndex = replay.lastMoveIndex[i];
                    float t = (secPassed * 1000 - move.time[cIndex]) / (move.time[lIndex] - move.time[cIndex]);
                    cursors[i].mousePos.x = move.x[lIndex] * t + move.x[cIndex] * (1 - t);
                    cursors[i].mousePos.y = move.y[lIndex] * t + move.y[cIndex] * (1 - t);
                }
            }
        }

        if (cursorSprites != null) {
            for (int i = 0; i < CursorCount; i++) {
                cursorSprites[i].setPosition(cursors[i].mousePos.x, cursors[i].mousePos.y);
                cursorSprites[i].update(dt);
                if (cursors[i].mouseDown) {
                    cursorSprites[i].setShowing(true);
                    if (cursors[i].mousePressed) {
                        cursorSprites[i].click();
                    }
                } else {
                    cursorSprites[i].setShowing(false);
                }
            }
        }
        for (final Cursor c : cursors) {
            if (c.mouseDown == true && c.mouseOldDown == false) {
                c.mousePressed = true;
                c.mouseOldDown = true;
            } else {
                c.mousePressed = false;
            }
        }
        if(GameHelper.isFlashLight()){
            if (GameHelper.isAuto() == false) {
                if (mainCursorId < 0){
                    int i = 0;
                    for (final Cursor c : cursors) {
                        if (c.mousePressed == true && isFirstObjectsNear(c.mousePos)) {
                            mainCursorId = i;
                            flashlightSprite.setPosition(c.mousePos.x, c.mousePos.y);
                            if (!breakAnimator.isBreak()) {
                                flashlightSprite.setShowing(true);
                            }
                            break;
                        }
                        ++i;
                    }
                } else if(cursors[mainCursorId].mouseDown == false){
                    mainCursorId = -1;
                } else if(cursors[mainCursorId].mouseDown == true){
                    flashlightSprite.setPosition(cursors[mainCursorId].mousePos.x, cursors[mainCursorId].mousePos.y);
                }
            }
            flashlightSprite.update(dt, stat.getCombo());
        }

        while (timingPoints.isEmpty() == false
                && timingPoints.peek().getTime() <= secPassed + approachRate) {
            currentTimingPoint = timingPoints.poll();
            activeTimingPoints.add(currentTimingPoint);
        }
        while (activeTimingPoints.isEmpty() == false
                && activeTimingPoints.peek().getTime() <= secPassed) {
            soundTimingPoint = activeTimingPoints.poll();
            if (!soundTimingPoint.inherited) {
                GameHelper.setBeatLength(soundTimingPoint.getBeatLength());
                GameHelper.setTimingOffset(soundTimingPoint.getTime());
            }
            GameHelper.setTimeSignature(soundTimingPoint.getSignature());
            GameHelper.setKiai(soundTimingPoint.isKiai());
        }

        if (!breakPeriods.isEmpty()) {
            if (!breakAnimator.isBreak()
                    && breakPeriods.peek().getStart() <= secPassed) {
                gameStarted = false;
                breakAnimator.init(breakPeriods.peek().getLength());
                if(GameHelper.isFlashLight()){
                    mainCursorId = -1;
                    flashlightSprite.updateBreak(true);
                }
                scorebar.setVisible(false);
                breakPeriods.poll();
            }
        }
        if (breakAnimator.isOver()) {
            gameStarted = true;
            scorebar.setVisible(true);
            if(GameHelper.isFlashLight()){
                mainCursorId = -1;
                flashlightSprite.updateBreak(false);
            }
        }

        if (gameStarted) {
            float rate = 0.375f;
            if (drain > 0 && distToNextObject > 0) {
                rate = 1 + drain / (2f * distToNextObject);
            }
            stat.changeHp(-rate * 0.01f * dt);
            if (stat.getHp() <= 0
                    && stat.getMod().contains(GameMod.MOD_NOFAIL) == false
                    && stat.getMod().contains(GameMod.MOD_RELAX) == false
                    && stat.getMod().contains(GameMod.MOD_AUTOPILOT) == false
                    && stat.getMod().contains(GameMod.MOD_AUTO) == false) {
                if (stat.getMod().contains(GameMod.MOD_EASY) && failcount < 3) {
                    failcount++;
                    stat.changeHp(1f);
                }
                else {
                    gameover();
                }
                return;
            }
        }

        if (hitErrorMeter != null) {
            hitErrorMeter.update(dt);
        }


        //连击数////////////////////////
        final StringBuilder comboBuilder = new StringBuilder();
        comboBuilder.setLength(0);
        comboBuilder.append(stat.getCombo());
        while (comboBuilder.length() < 5) {
            comboBuilder.append('*');
        }
        if (Config.isComplexAnimations()) {
            scoreShadow.changeText(comboBuilder);
            scoreShadow.registerEntityModifier(new DelayModifier(0.2f, new IEntityModifier.IEntityModifierListener() {
                @Override
                public void onModifierStarted(IModifier<IEntity> iModifier, IEntity iEntity) {

                }

                @Override
                public void onModifierFinished(IModifier<IEntity> iModifier, IEntity iEntity) {
                    //当CB数字阴影缩小完成的时候 更改CB数字
                    comboText.changeText(comboBuilder);
                }
            }));
        } else {
            comboText.changeText(comboBuilder);
        }

        //连击数////////////////////////
        strBuilder.setLength(0);
        float rawAccuracy = stat.getAccuracy() * 100f;
        strBuilder.append((int) rawAccuracy);
        if ((int) rawAccuracy < 10) {
            strBuilder.insert(0, '0');
        }
        strBuilder.append('.');
        rawAccuracy -= (int) rawAccuracy;
        rawAccuracy *= 100;
        if ((int) rawAccuracy < 10) {
            strBuilder.append('0');
        }
        strBuilder.append((int) rawAccuracy);
        if (strBuilder.length() < 6) {
            strBuilder.insert(0, '*');
        }
        accText.changeText(strBuilder);
        strBuilder.setLength(0);
        strBuilder.append(stat.getAutoTotalScore());
        while (strBuilder.length() < 8) {
            strBuilder.insert(0, '0');
        }
        int scoreTextOffset = 0;
        while (strBuilder.length() < 10) {
            strBuilder.insert(0, '*');
            scoreTextOffset++;
        }

        scoreText.setPosition(Config.getRES_WIDTH()
                - ResourceManager.getInstance().getTexture("score-0").getWidth() * (9.25f - scoreTextOffset), 0);
        scoreText.changeText(strBuilder);
        if (comboBurst != null) {
            if (stat.getCombo() == 0) {
                comboBurst.breakCombo();
            } else {
                comboBurst.checkAndShow(stat.getCombo());
            }
        }

        for (final GameObject obj : passiveObjects) {
            obj.update(dt);
        }

        if (Config.isRemoveSliderLock()){
            GameObject lastObject = getLastTobeclickObject();
            if (lastObject != null) {
                lastObjectHitTime = getLastTobeclickObject().getHitTime();
            }
        }

        for (final GameObject obj : activeObjects) {
            obj.update(dt);
        }

        int clickCount = 0;
        for (final boolean c : cursorIIsDown){
            if (c == true) clickCount++;
        }
        for (int i = 0; i < CursorCount; i++) {
            cursorIIsDown[i] = false;
        }
        for (int i = 0; i < clickCount - 1; i++){
            if (Config.isRemoveSliderLock()){
                GameObject lastObject = getLastTobeclickObject();
                if (lastObject != null) {
                    lastObjectHitTime = getLastTobeclickObject().getHitTime();
                }
            }
            for (final GameObject obj : activeObjects) {
                obj.tryHit(dt);
            }
        }

        if (secPassed >= 0 && musicStarted == false) {
            GlobalManager.getInstance().getSongService().play();
            GlobalManager.getInstance().getSongService().setVolume(Config.getBgmVolume());
            totalLength = GlobalManager.getInstance().getSongService().getLength();
            musicStarted = true;
            secPassed = 0;
            return;
        }
//        if (secPassed >= 0) {
//            if (!mVideo.getIsPlaying()) {
//                mVideo.play();
//            }
//            if (mVideo.getAlpha() < 1.0f) {
//                float alpha = mVideo.getAlpha();
//                mVideo.setAlpha(Math.min(alpha + 0.03f, 1.0f));
//            }
//        }

        boolean shouldBePunished = false;

        while (objects.isEmpty() == false
                && secPassed + approachRate > objects.peek().getTime()) {
            gameStarted = true;
            final GameObjectData data = objects.poll();
            final String[] params = data.getData();

            final PointF pos = data.getPos();
            // Fix matching error on new beatmaps
            final int objDefine = Integer.parseInt(params[3]);

            final float time = data.getRawTime();
            if (time > totalLength) {
                shouldBePunished = true;
            }

            // Stack notes
            // If Config.isCalculateSliderPathInGameStart(), do this in stackNotes()
            if (Config.isCalculateSliderPathInGameStart() == false &&
                objects.isEmpty() == false && (objDefine & 1) > 0) {
                if (objects.peek().getTime() - data.getTime() < 2f * GameHelper.getStackLatient()
                        && Utils.squaredDistance(pos, objects.peek().getPos()) < scale) {
                    objects.peek().setPosOffset(
                            data.getPosOffset() + Utils.toRes(4) * scale);
                }
            }
            // If this object is silder and isCalculateSliderPathInGameStart(), the pos is += in calculateAllSliderPaths()
            if (Config.isCalculateSliderPathInGameStart() == false || (objDefine & 2) <= 0){
                pos.x += data.getPosOffset();
                pos.y += data.getPosOffset();
            }
            if (objects.isEmpty() == false) {
                distToNextObject = objects.peek().getTime() - data.getTime();
                if (soundTimingPoint != null
                        && distToNextObject < soundTimingPoint.getBeatLength() / 2) {
                    distToNextObject = soundTimingPoint.getBeatLength() / 2;
                }
            } else {
                distToNextObject = 0;
            }
            // Calculate combo color
            int comboCode = objDefine;
            if (comboCode == 12) {
                currentComboNum = 0;
            } else if (comboNum == -1) {
                comboNum = 1;
                currentComboNum = 0;
            } else if ((comboCode & 4) > 0) {
                currentComboNum = 0;
                if (comboCode / 15 > 0) {
                    comboCode /= 15;
                    for (int i = 0; true; i++) {
                        if (comboCode >> i == 1) {
                            comboNum = i;
                            break;
                        }
                    }
                } else {
                    comboNum = (comboNum + 1) % combos.size();
                }
            }

            if ((objDefine & 1) > 0) {
                final RGBColor col = getComboColor(comboNum);
                final HitCircle circle = GameObjectPool.getInstance().getCircle();
                String tempSound = null;
                if (params.length > 5) {
                    tempSound = params[5];
                }

                circle.init(this, mgScene, pos, data.getTime() - secPassed,
                        col.r(), col.g(), col.b(), scale, currentComboNum,
                        Integer.parseInt(params[4]), tempSound, isFirst);
                circle.setEndsCombo(objects.isEmpty()
                        || objects.peek().isNewCombo());
                addObject(circle);
                isFirst = false;
                if (objects.isEmpty() == false
                        && objects.peek().isNewCombo() == false) {
                    final FollowTrack track = GameObjectPool.getInstance()
                            .getTrack();
                    PointF end;
                    if (objects.peek().getTime() > data.getTime()) {
                        end = data.getEnd();
                    } else {
                        end = data.getPos();
                    }
                    track.init(this, bgScene, end, objects.peek().getPos(),
                            objects.peek().getTime() - secPassed, approachRate,
                            scale);
                }
                if (stat.getMod().contains(GameMod.MOD_AUTO)) {
                    circle.setAutoPlay();
                }
                circle.setHitTime(data.getTime());

                if (objects.isEmpty() == false) {
                    if (objects.peek().getTime() > data.getTime()) {
                        currentComboNum++;
                    }
                }

                circle.setId(++lastObjectId);
                if (replaying) {
                    circle.setReplayData(replay.objectData[circle.getId()]);
                }

            } else if ((objDefine & 8) > 0) {
                final float endTime = Integer.parseInt(params[5]) / 1000.0f;
                final float rps = 2 + 2 * overallDifficulty / 10f;
                final Spinner spinner = GameObjectPool.getInstance().getSpinner();
                String tempSound = null;
                if (params.length > 6) {
                    tempSound = params[6];
                }
                spinner.init(this, bgScene, (data.getTime() - secPassed) / timeMultiplier,
                        (endTime - data.getTime()) / timeMultiplier, rps, Integer.parseInt(params[4]),
                        tempSound, stat);
                spinner.setEndsCombo(objects.isEmpty()
                        || objects.peek().isNewCombo());
                addObject(spinner);
                isFirst = false;

                if (stat.getMod().contains(GameMod.MOD_AUTO) ||
                        stat.getMod().contains(GameMod.MOD_AUTOPILOT)) {
                    spinner.setAutoPlay();
                }

                spinner.setId(++lastObjectId);
                if (replaying) {
                    spinner.setReplayData(replay.objectData[spinner.getId()]);
                }

            } else if ((objDefine & 2) > 0) {
                final RGBColor col = getComboColor(comboNum);
                final String soundspec = params.length > 8 ? params[8] : null;
                final Slider slider = GameObjectPool.getInstance().getSlider();
                String tempSound = null;
                if (params.length > 9) {
                    tempSound = params[9];
                }
                if (Config.isCalculateSliderPathInGameStart()){
                    SliderPath sliderPath = getSliderPath(sliderIndex);
                    slider.init(this, mgScene, pos, data.getPosOffset(), data.getTime() - secPassed,
                        col.r(), col.g(), col.b(), scale, currentComboNum,
                        Integer.parseInt(params[4]),
                        Integer.parseInt(params[6]),
                        Float.parseFloat(params[7]), params[5],
                        currentTimingPoint, soundspec, tempSound, isFirst, Double.parseDouble(params[2]),
                        sliderPath);
                    sliderIndex++;
                }
                else{
                    slider.init(this, mgScene, pos, data.getPosOffset(), data.getTime() - secPassed,
                    col.r(), col.g(), col.b(), scale, currentComboNum,
                    Integer.parseInt(params[4]),
                    Integer.parseInt(params[6]),
                    Float.parseFloat(params[7]), params[5],
                    currentTimingPoint, soundspec, tempSound, isFirst, Double.parseDouble(params[2]));
                }
                slider.setEndsCombo(objects.isEmpty()
                        || objects.peek().isNewCombo());
                addObject(slider);
                isFirst = false;

                if (objects.isEmpty() == false
                        && objects.peek().isNewCombo() == false) {
                    final FollowTrack track = GameObjectPool.getInstance()
                            .getTrack();
                    PointF end;
                    if (objects.peek().getTime() > data.getTime()) {
                        end = data.getEnd();
                    } else {
                        end = data.getPos();
                    }
                    track.init(this, bgScene, end, objects.peek().getPos(),
                            objects.peek().getTime() - secPassed, approachRate,
                            scale);
                }
                if (stat.getMod().contains(GameMod.MOD_AUTO)) {
                    slider.setAutoPlay();
                }
                slider.setHitTime(data.getTime());


                if (objects.isEmpty() == false) {
                    if (objects.peek().getTime() > data.getTime()) {
                        currentComboNum++;
                    }
                }

                slider.setId(++lastObjectId);
                if (replaying) {
                    slider.setReplayData(replay.objectData[slider.getId()]);
                    if (slider.getReplayData().tickSet == null)
                        slider.getReplayData().tickSet = new BitSet();
                }
            }
        }

        // 节拍器
        if (metronome != null) {
            metronome.update(secPassed);
        }

        //Status playerStatus = music.getStatus();
        Status playerStatus = GlobalManager.getInstance().getSongService().getStatus();

        if (playerStatus != Status.PLAYING) {
            secPassed += dt;
        }

        if (shouldBePunished || (objects.isEmpty() && activeObjects.isEmpty() && leadOut > 2)) {
            scene = new Scene();
            SkinManager.setSkinEnabled(false);
            GameObjectPool.getInstance().purge();
            SpritePool.getInstance().purge();
            passiveObjects.clear();
            breakPeriods.clear();
            cursorSprites = null;
            String replayFile = null;
            stat.setTime(System.currentTimeMillis());
            if (replay != null && replaying == false) {
                String ctime = String.valueOf(System.currentTimeMillis());
                replayFile = Config.getCorePath() + "Scores/"
                        + MD5Calcuator.getStringMD5(lastTrack.getFilename() + ctime)
                        + ctime.substring(0, Math.min(3, ctime.length())) + ".odr";
                replay.setStat(stat);
                replay.save(replayFile);
            }
            if (GlobalManager.getInstance().getCamera() instanceof SmoothCamera) {
                SmoothCamera camera = (SmoothCamera) (GlobalManager.getInstance().getCamera());
                camera.setZoomFactorDirect(1f);
                if (Config.isShrinkPlayfieldDownwards()) {
                    camera.setCenterDirect(Config.getRES_WIDTH() / 2, Config.getRES_HEIGHT() / 2);
                }
            }
            if (scoringScene != null) {
                if (replaying) {
                    ModMenu.getInstance().setMod(Replay.oldMod);
                    ModMenu.getInstance().setChangeSpeed(Replay.oldChangeSpeed);
                    ModMenu.getInstance().setForceAR(Replay.oldForceAR);
                    ModMenu.getInstance().setEnableForceAR(Replay.oldEnableForceAR);
                }

                if (replaying)
                    scoringScene.load(scoringScene.getReplayStat(), null, GlobalManager.getInstance().getSongService(), replayFile, null, lastTrack);
                else {
                    if (stat.getMod().contains(GameMod.MOD_AUTO)) {
                        stat.setPlayerName("osu!");
                    }

                    EdExtensionHelper.onEndGame(lastTrack, stat);
                    if (storyboardSprite != null) {
                        storyboardSprite.releaseStoryboard();
                        storyboardSprite = null;
                        storyboardOverlayProxy.setDrawProxy(null);
                    }

                    scoringScene.load(stat, lastTrack, GlobalManager.getInstance().getSongService(), replayFile, trackMD5, null);
                }
                GlobalManager.getInstance().getSongService().setVolume(0.2f);
                engine.setScene(scoringScene.getScene());
            } else {
                engine.setScene(oldScene);
            }

        } else if (objects.isEmpty() && activeObjects.isEmpty()) {
            gameStarted = false;
            leadOut += dt;
        }

        // TODO skip button
        if (secPassed > skipTime - 1f && skipBtn != null) {
            skipBtn.detachSelf();
            skipBtn = null;
        } else if (skipBtn != null) {
            for (final Cursor c : cursors) {
                if (c.mouseDown == true
                        && Utils.distance(
                        c.mousePos,
                        new PointF(Config.getRES_WIDTH(), Config
                                .getRES_HEIGHT())) < 250) {

                    /*if (music.getStatus() != Status.PLAYING) {
                        music.play();
                        music.setVolume(Config.getBgmVolume());
                        totalLength = music.getLength();
                        musicStarted = true;
                    }*/
                    if (GlobalManager.getInstance().getSongService().getStatus() != Status.PLAYING) {
                        GlobalManager.getInstance().getSongService().play();
                        GlobalManager.getInstance().getSongService().setVolume(Config.getBgmVolume());
                        totalLength = GlobalManager.getInstance().getSongService().getLength();
                        musicStarted = true;
                    }
                    ResourceManager.getInstance().getSound("menuhit").play();
                    final float difference = skipTime - 0.5f - secPassed;
                    for (final GameObject obj : passiveObjects) {
                        obj.update(difference);
                    }
                    //music.seekTo((int) Math.ceil((skipTime - 0.5f) * 1000));
                    GlobalManager.getInstance().getSongService().seekTo((int) Math.ceil((skipTime - 0.5f) * 1000));
                    secPassed = skipTime - 0.5f;
                    skipBtn.detachSelf();
                    skipBtn = null;
                    return;
                }
            }
        }

/*        if (GameHelper.isKiai() && Config.isComplexAnimations() && Config.getBackgroundBrightness() != 0) {
            final float kiaiModifier = Math
                    .max(0,
                            1 - GameHelper.getGlobalTime() /
                                    GameHelper.getKiaiTickLength()) * 0.15f;
            final float a = Math.min(1, kiaiModifier);
            if (kiai == false) {
                kiaiRect.setVisible(true);
            }
            kiai = true;
            kiaiRect.setAlpha(a);
        } else if (kiai == true) {
            kiaiRect.setVisible(false);
            kiai = false;
        }*/
    } // update(float dt)

    private void onExit() {

        //游戏退出

        if (!replaying) {
            EdExtensionHelper.onExitGame(lastTrack);
        }

        SkinManager.setSkinEnabled(false);
        GameObjectPool.getInstance().purge();
        SpritePool.getInstance().purge();
        passiveObjects.clear();
        breakPeriods.clear();
        cursorSprites = null;

        if (GlobalManager.getInstance().getSongService() != null) {
            GlobalManager.getInstance().getSongService().stop();
            GlobalManager.getInstance().getSongService().preLoad(filePath);
            GlobalManager.getInstance().getSongService().play();
        }

        /*try {
            android.os.Debug.dumpHprofData(Environment.getExternalStorageDirectory().getPath()+"/dd.hprof");
        } catch (IOException e) {
            e.printStackTrace();
        }*/
        if (replaying) {
            replayFile = null;
            ModMenu.getInstance().setMod(Replay.oldMod);
            ModMenu.getInstance().setChangeSpeed(Replay.oldChangeSpeed);
            ModMenu.getInstance().setForceAR(Replay.oldForceAR);
            ModMenu.getInstance().setEnableForceAR(Replay.oldEnableForceAR);
        }
    }

    public void quit() {

        //游戏中退出，通过暂停菜单

        if (!replaying) {
            EdExtensionHelper.onQuitGame(lastTrack);
        }

        if (storyboardSprite != null) {
            storyboardSprite.releaseStoryboard();
            storyboardSprite = null;
            storyboardOverlayProxy.setDrawProxy(null);
        }

        onExit();
        ResourceManager.getInstance().getSound("failsound").stop();
        if (GlobalManager.getInstance().getCamera() instanceof SmoothCamera) {
            SmoothCamera camera = (SmoothCamera) (GlobalManager.getInstance().getCamera());
            camera.setZoomFactorDirect(1f);
            if (Config.isShrinkPlayfieldDownwards()) {
                camera.setCenterDirect(Config.getRES_WIDTH() / 2, Config.getRES_HEIGHT() / 2);
            }
        }
        scene = new Scene();
        engine.setScene(oldScene);
    }


    public void reset() {
    }

    //CB打击处理
    private String registerHit(final int objectId, final int score, final boolean endCombo) {
        boolean writeReplay = objectId != -1 && replay != null && !replaying;
        if (score == 0) {
            if (stat.getCombo() > 30) {
                ResourceManager.getInstance().getCustomSound("combobreak", 1)
                        .play();
            }
            comboWasMissed = true;
            stat.registerHit(0, false, false);
            if (writeReplay) replay.addObjectScore(objectId, Replay.RESULT_0);
            if(GameHelper.isPerfect()){
                gameover();
                restartGame();
            }
            if(GameHelper.isSuddenDeath())stat.changeHp(-1.0f);
            return "hit0";
        }

        String scoreName = "hit300";
        if (score == 50) {
            stat.registerHit(50, false, false);
            if (writeReplay) replay.addObjectScore(objectId, Replay.RESULT_50);
            scoreName = "hit50";
            comboWas100 = true;
            if(GameHelper.isPerfect()){
                gameover();
                restartGame();
            }
        } else if (score == 100) {
            comboWas100 = true;
            if (writeReplay) replay.addObjectScore(objectId, Replay.RESULT_100);
            if (endCombo && comboWasMissed == false) {
                stat.registerHit(100, true, false);
                scoreName = "hit100k";
            } else {
                stat.registerHit(100, false, false);
                scoreName = "hit100";
            }
            if(GameHelper.isPerfect()){
                gameover();
                restartGame();
            }
        } else if (score == 300) {
            if (writeReplay) replay.addObjectScore(objectId, Replay.RESULT_300);
            if (endCombo && comboWasMissed == false) {
                if (comboWas100 == false) {
                    stat.registerHit(300, true, true);
                    scoreName = "hit300g";
                } else {
                    stat.registerHit(300, true, false);
                    scoreName = "hit300k";
                }
            } else {
                stat.registerHit(300, false, false);
                scoreName = "hit300";
            }
        }

        if (endCombo) {
            comboWas100 = false;
            comboWasMissed = false;
        }

        return scoreName;
    }


    public void onCircleHit(int id, final float acc, final PointF pos,
                            final boolean endCombo, byte forcedScore, RGBColor color) {

        float accuracy = Math.abs(acc);
        boolean writeReplay = replay != null && !replaying;
        if (writeReplay) {
            short sacc = (short) (acc * 1000);
            replay.addObjectResult(id, sacc, null);
        }
        if(GameHelper.isFlashLight()){

            if (GameHelper.isAuto()) {
                flashlightSprite.setPosition(pos.x, pos.y);
                flashlightSprite.setShowing(true);
            }
            else {
               int nearestCursorId = getNearestCursorId(pos.x, pos.y);
               if (nearestCursorId >= 0) {
                   mainCursorId = nearestCursorId;
                   flashlightSprite.setPosition(cursors[mainCursorId].mousePos.x, cursors[mainCursorId].mousePos.y);
                   flashlightSprite.setShowing(true);
                }
            }
        }

        //(30 - overallDifficulty) / 100f
        if (accuracy > difficultyHelper.hitWindowFor50(overallDifficulty) || forcedScore == Replay.RESULT_0) {
            createHitEffect(pos, "hit0", color);
            registerHit(id, 0, endCombo);
            return;
        }

        String scoreName = "hit300";
        if (forcedScore == Replay.RESULT_300 ||
                forcedScore == 0 && accuracy <= difficultyHelper.hitWindowFor300(overallDifficulty)) {
            //(75 + 25 * (5 - overallDifficulty) / 5) / 1000)
            scoreName = registerHit(id, 300, endCombo);
        } else if (forcedScore == Replay.RESULT_100 ||
                forcedScore == 0 && accuracy <= difficultyHelper.hitWindowFor100(overallDifficulty)) {
            //(150 + 50 * (5 - overallDifficulty) / 5) / 1000)
            scoreName = registerHit(id, 100, endCombo);
        } else {
            scoreName = registerHit(id, 50, endCombo);
        }

        createBurstEffect(pos, color);
        createHitEffect(pos, scoreName, color);


    }

    public void onSliderReverse(PointF pos, float ang, RGBColor color) {
        createBurstEffectSliderReverse(pos, ang, color);
    }

    public void onSliderHit(int id, final int score, final PointF start,
                            final PointF end, final boolean endCombo, RGBColor color, int type) {
        if (score == 0) {
            createHitEffect(start, "hit0", color);
            createHitEffect(end, "hit0", color);
            registerHit(id, 0, endCombo);
            return;
        }

        if (score == -1) {
            if (stat.getCombo() > 30) {
                ResourceManager.getInstance().getCustomSound("combobreak", 1)
                        .play();
            }
            if(GameHelper.isSuddenDeath()) stat.changeHp(-1.0f);
            stat.registerHit(0, true, false);
            return;
        }

        String scoreName = "hit0";
        switch (score) {
            case 300:
                scoreName = registerHit(id, 300, endCombo);
                break;
            case 100:
                scoreName = registerHit(id, 100, endCombo);
                stat.setPerfect(false);
                break;
            case 50:
                scoreName = registerHit(id, 50, endCombo);
                stat.setPerfect(false);
                break;
            case 30:
                scoreName = "sliderpoint30";
                stat.registerHit(30, false, false);
                break;
            case 10:
                scoreName = "sliderpoint10";
                stat.registerHit(10, false, false);
                break;
        }

        if (score > 10) {
            switch (type) {
                case GameObjectListener.SLIDER_START:
                    createBurstEffectSliderStart(end, color);
                    if(GameHelper.isFlashLight()){
                        if (GameHelper.isAuto()) {
                            flashlightSprite.setPosition(end.x, end.y);
                            flashlightSprite.setShowing(true);
                        }
                        else {
                           int nearestCursorId = getNearestCursorId(end.x, end.y);
                           if (nearestCursorId >= 0) {
                               mainCursorId = nearestCursorId;
                               flashlightSprite.setPosition(cursors[mainCursorId].mousePos.x, cursors[mainCursorId].mousePos.y);
                               flashlightSprite.setShowing(true);
                           }
                       }
                    }
                    break;
                case GameObjectListener.SLIDER_END:
                    createBurstEffectSliderEnd(end, color);
                    break;
                case GameObjectListener.SLIDER_REPEAT:
                    break;
                default:
                    createBurstEffect(end, color);
            }
        }
        createHitEffect(end, scoreName, color);
    }


    public void onSpinnerHit(int id, final int score, final boolean endCombo, int totalScore) {
        if (score == 1000) {
            stat.registerHit(score, false, false);
            return;
        }
        if (GameHelper.isFlashLight()) {
            flashlightSprite.setShowing(true);
            if(GameHelper.isAuto()){
                PointF center = Utils.trackToRealCoords(new PointF(Constants.MAP_WIDTH / 2,Constants.MAP_HEIGHT / 2));
                flashlightSprite.setPosition(center.x, center.y);
            }
        }
        if (replay != null && !replaying) {
            short acc = (short) (totalScore * 4);
            switch (score) {
                case 300:
                    acc += 3;
                    break;
                case 100:
                    acc += 2;
                    break;
                case 50:
                    acc += 1;
                    break;
            }
            replay.addObjectResult(id, acc, null);
        }

        final PointF pos = new PointF(Config.getRES_WIDTH() / 2,
                Config.getRES_HEIGHT() / 2);
        if (score == 0) {
            final GameEffect effect = GameObjectPool.getInstance().getEffect(
                    "hit0");
            effect.init(
                    scene,
                    pos,
                    scale,
                    new SequenceEntityModifier(ModifierFactory
                            .newFadeInModifier(0.15f), ModifierFactory
                            .newDelayModifier(0.35f), ModifierFactory
                            .newFadeOutModifier(0.25f)));
            registerHit(id, 0, endCombo);
            return;
        }

        String scoreName = "hit0";
        switch (score) {
            case 300:
                scoreName = registerHit(id, 300, endCombo);
                break;
            case 100:
                scoreName = registerHit(id, 100, endCombo);
                break;
            case 50:
                scoreName = registerHit(id, 50, endCombo);
                break;
        }

        if (ResourceManager.getInstance().getTexture("lighting") != null) {
            final GameEffect light = GameObjectPool.getInstance().getEffect(
                    "lighting");
            light.init(
                    mgScene,
                    pos,
                    scale,
                    new FadeOutModifier(0.7f),
                    new SequenceEntityModifier(ModifierFactory
                            .newScaleModifier(0.25f, scale, 1.5f * scale),
                            ModifierFactory.newScaleModifier(0.45f,
                                    scale * 1.5f, 2f * scale)));
        }

        GameEffect effect = GameObjectPool.getInstance().getEffect(scoreName);
        effect.init(
                mgScene,
                pos,
                scale,
                new SequenceEntityModifier(ModifierFactory.newScaleModifier(
                        0.15f, 1.0f * scale, 1.2f * scale), ModifierFactory
                        .newScaleModifier(0.05f, 1.2f * scale, 1.0f * scale),
                        ModifierFactory.newAlphaModifier(1f, 1, 0)));

        pos.y /= 2f;
        effect = GameObjectPool.getInstance().getEffect("spinner-osu");
        effect.init(mgScene, pos, 1, ModifierFactory.newFadeOutModifier(1.5f));
    }

    public void playSound(final String name, final int sampleSet, final int addition) {
        if (addition > 0 && !name.equals("hitnormal") && addition < Constants.SAMPLE_PREFIX.length) {
            playSound(Constants.SAMPLE_PREFIX[addition], name);
            return;
        }
        if (sampleSet > 0 && sampleSet < Constants.SAMPLE_PREFIX.length) {
            playSound(Constants.SAMPLE_PREFIX[sampleSet], name);
        } else {
            playSound(soundTimingPoint.getHitSound(), name);
        }
    }

    public void playSound(final String prefix, final String name) {
        final String fullName = prefix + "-" + name;
        BassSoundProvider snd;
        if (soundTimingPoint.getCustomSound() == 0) {
            snd = ResourceManager.getInstance().getSound(fullName);
        } else {
            snd = ResourceManager.getInstance().getCustomSound(fullName,
                    soundTimingPoint.getCustomSound());
        }
        if (name.equals("sliderslide") || name.equals("sliderwhistle")) {
            snd.setLooping(true);
        }
        if (name.equals("hitnormal")) {
            snd.play(soundTimingPoint.getVolume() * 0.8f);
            return;
        }
        if (name.equals("hitwhistle")
                || name.equals("hitclap")) {
            snd.play(soundTimingPoint.getVolume() * 0.85f);
            return;
        }
        snd.play(soundTimingPoint.getVolume());
    }


    public void addObject(final GameObject object) {
        activeObjects.add(object);
    }


    public PointF getMousePos(final int index) {
        return cursors[index].mousePos;
    }


    public boolean isMouseDown(final int index) {
        return cursors[index].mouseDown;
    }


    public boolean isMousePressed(final GameObject object, final int index) {
        if (stat.getMod().contains(GameMod.MOD_AUTO)) {
            return false;
        }
        if (Config.isRemoveSliderLock()){
            if(activeObjects.isEmpty()
                || Math.abs(object.getHitTime() - lastObjectHitTime) > 0.001f) {
                return false;
            }
        }
        else if (activeObjects.isEmpty()
            || Math.abs(object.getHitTime()
            - activeObjects.peek().getHitTime()) > 0.001f) {
            return false;
        }
        return cursors[index].mousePressed;
    }

    private GameObject getLastTobeclickObject(){
        Iterator iterator = activeObjects.iterator();
        while(iterator.hasNext()){
            GameObject note = (GameObject)iterator.next();
            if(note.isStartHit() == false)return note;
        }
        return null;
    }

    @Override
    public double downFrameOffset(int index) {
        return cursors[index].mouseDownOffset;
    }

    public void removeObject(final GameObject object) {
        activeObjects.remove(object);
    }

    public boolean onSceneTouchEvent(final Scene pScene,
                                     final TouchEvent pSceneTouchEvent) {
        if (pSceneTouchEvent.getPointerID() < 0
                || pSceneTouchEvent.getPointerID() >= CursorCount) {
            Debug.e("Invalid pointerID: " + pSceneTouchEvent.getPointerID());
            return false;
        }
        if (replaying) {
            return false;
        }
        final int i = pSceneTouchEvent.getPointerID();
        float pTouchX = FMath.clamp(pSceneTouchEvent.getX(), 0, Config.getRES_WIDTH());
        float pTouchY = FMath.clamp(pSceneTouchEvent.getY(), 0, Config.getRES_HEIGHT());
        if (pSceneTouchEvent.isActionDown()) {
            cursors[i].mouseDown = true;
            cursors[i].mouseDownOffset = (pSceneTouchEvent.getMotionEvent().getEventTime() - previousFrameTime) * timeMultiplier;
            for (int j = 0; j < cursors.length; j++)
                cursors[j].mouseOldDown = false;
            PointF gamePoint = Utils.realToTrackCoords(new PointF(pTouchX, pTouchY));
            cursors[i].mousePos.x = pTouchX;
            cursors[i].mousePos.y = pTouchY;
            if (replay != null) {
                replay.addPress(secPassed, gamePoint, i);
            }
            cursorIIsDown[i] = true;
        } else if (pSceneTouchEvent.isActionMove()) {
            PointF gamePoint = Utils.realToTrackCoords(new PointF(pTouchX, pTouchY));
            cursors[i].mousePos.x = pTouchX;
            cursors[i].mousePos.y = pTouchY;
            if (replay != null) {
                replay.addMove(secPassed, gamePoint, i);
            }
        } else if (pSceneTouchEvent.isActionUp()) {
            cursors[i].mouseDown = false;
            if (replay != null) {
                replay.addUp(secPassed, i);
            }
        } else {
            return false;
        }
        return true;
    }


    public void stopSound(final String name) {
        final String prefix = soundTimingPoint.getHitSound() + "-";
        final BassSoundProvider snd = ResourceManager.getInstance().getSound(prefix + name);
        if (snd != null) {
            snd.stop();
        }
    }

    public void pause() {
        if (paused) {
            return;
        }

        if (!replaying) {
            EdExtensionHelper.onPauseGame(lastTrack);
        }

        totalOffset += Config.getPauseOffset();
        final PauseMenu menu = new PauseMenu(engine, this, false);
        /*if (music != null && music.getStatus() == Status.PLAYING) {
            music.pause();
        }*/
        if (GlobalManager.getInstance().getSongService() != null && GlobalManager.getInstance().getSongService().getStatus() == Status.PLAYING) {
            GlobalManager.getInstance().getSongService().pause();
        }
        paused = true;
        scene.setChildScene(menu.getScene(), false, true, true);
    }

    public void gameover() {

        if (!replaying) {
            EdExtensionHelper.onGameover(lastTrack);
        }

        scorebar.flush();
        ResourceManager.getInstance().getSound("failsound").play();
        final PauseMenu menu = new PauseMenu(engine, this, true);
        gameStarted = false;
        /*if (music != null && music.getStatus() == Status.PLAYING) {
            music.pause();
        }*/
        if (GlobalManager.getInstance().getSongService() != null && GlobalManager.getInstance().getSongService().getStatus() == Status.PLAYING) {
            GlobalManager.getInstance().getSongService().pause();
        }
        paused = true;
        scene.setChildScene(menu.getScene(), false, true, true);
    }

    public void resume() {
        if (!paused) {
            return;
        }

        scene.getChildScene().back();
        paused = false;
        if (stat.getHp() <= 0 && stat.getMod().contains(GameMod.MOD_NOFAIL) == false
                && stat.getMod().contains(GameMod.MOD_RELAX) == false
                && stat.getMod().contains(GameMod.MOD_AUTOPILOT) == false) {
            quit();
            return;
        }
        /*if (music != null && music.getStatus() != Status.PLAYING && secPassed > 0) {
            music.play();
            music.setVolume(Config.getBgmVolume());
            totalLength = music.getLength();
        }*/

        if (!replaying) {
            EdExtensionHelper.onResume(lastTrack);
        }

        if (GlobalManager.getInstance().getSongService() != null && GlobalManager.getInstance().getSongService().getStatus() != Status.PLAYING && secPassed > 0) {
            GlobalManager.getInstance().getSongService().play();
            GlobalManager.getInstance().getSongService().setVolume(Config.getBgmVolume());
            totalLength = GlobalManager.getInstance().getSongService().getLength();
        }
    }

    public boolean isPaused() {
        return paused;
    }


    public void addPassiveObject(final GameObject object) {
        passiveObjects.add(object);
    }


    public void removePassiveObject(final GameObject object) {
        passiveObjects.remove(object);
    }

    private void createHitEffect(final PointF pos, final String name, RGBColor color) {
        final GameEffect effect = GameObjectPool.getInstance().getEffect(name);
        if (name.equals("hit0")) {
            if(GameHelper.isSuddenDeath()){
                effect.init(
                    mgScene,
                    pos,
                    scale * 3,
                    new SequenceEntityModifier(ModifierFactory
                            .newFadeInModifier(0.15f), ModifierFactory
                            .newDelayModifier(0.35f), ModifierFactory
                            .newFadeOutModifier(0.25f)));
                return;
            }
            effect.init(
                    mgScene,
                    pos,
                    scale,
                    new SequenceEntityModifier(ModifierFactory
                            .newFadeInModifier(0.15f), ModifierFactory
                            .newDelayModifier(0.35f), ModifierFactory
                            .newFadeOutModifier(0.25f)));
            return;
        }

        if (Config.isComplexAnimations()
                && name.equals("sliderpoint10") == false
                && name.equals("sliderpoint30") == false
                && ResourceManager.getInstance().getTexture("lighting") != null
                && Config.isHitLighting()) {
            final GameEffect light = GameObjectPool.getInstance().getEffect("lighting");
            light.setColor(color);
            light.init(
                    bgScene,
                    pos,
                    scale,
                    ModifierFactory.newFadeOutModifier(1f),
                    new SequenceEntityModifier(ModifierFactory
                            .newScaleModifier(0.25f, scale, 1.5f * scale),
                            ModifierFactory.newScaleModifier(0.45f,
                                    scale * 1.5f, 1.9f * scale),
                            ModifierFactory.newScaleModifier(0.3f, scale * 1.9f, scale * 2f)
                    ));
            light.setBlendFunction(GL10.GL_SRC_ALPHA, GL10.GL_DST_ALPHA);
        }

        effect.init(
                mgScene,
                pos,
                scale,
                new SequenceEntityModifier(ModifierFactory.newScaleModifier(
                        0.15f, 1.0f * scale, 1.2f * scale), ModifierFactory
                        .newScaleModifier(0.05f, 1.2f * scale, 1.0f * scale),
                        ModifierFactory.newAlphaModifier(0.5f, 1, 0)));
    }

    private void createBurstEffect(final PointF pos, final RGBColor color) {
        if (!Config.isComplexAnimations() || !Config.isBurstEffects()) return;
        final GameEffect burst1 = GameObjectPool.getInstance().getEffect("hitcircle");
        burst1.init(mgScene, pos, scale,
                ModifierFactory.newScaleModifier(0.25f, scale, 1.5f * scale),
                ModifierFactory.newAlphaModifier(0.25f, 0.8f, 0)
        );
        burst1.setColor(color);

        final GameEffect burst2 = GameObjectPool.getInstance().getEffect("hitcircleoverlay");
        burst2.init(mgScene, pos, scale,
                ModifierFactory.newScaleModifier(0.25f, scale, 1.5f * scale),
                ModifierFactory.newAlphaModifier(0.25f, 0.8f, 0)
        );

    }

    private void createBurstEffectSliderStart(final PointF pos, final RGBColor color) {
        if (!Config.isComplexAnimations() || !Config.isBurstEffects()) return;
        final GameEffect burst1 = GameObjectPool.getInstance().getEffect("sliderstartcircle");
        burst1.init(mgScene, pos, scale,
                ModifierFactory.newScaleModifier(0.25f, scale, 1.5f * scale),
                ModifierFactory.newAlphaModifier(0.25f, 0.8f, 0)
        );
        burst1.setColor(color);

        final GameEffect burst2 = GameObjectPool.getInstance().getEffect("sliderstartcircleoverlay");
        burst2.init(mgScene, pos, scale,
                ModifierFactory.newScaleModifier(0.25f, scale, 1.5f * scale),
                ModifierFactory.newAlphaModifier(0.25f, 0.8f, 0)
        );

    }

    private void createBurstEffectSliderEnd(final PointF pos, final RGBColor color) {
        if (!Config.isComplexAnimations() || !Config.isBurstEffects()) return;
        final GameEffect burst1 = GameObjectPool.getInstance().getEffect("sliderendcircle");
        burst1.init(mgScene, pos, scale,
                ModifierFactory.newScaleModifier(0.25f, scale, 1.5f * scale),
                ModifierFactory.newAlphaModifier(0.25f, 0.8f, 0)
        );
        burst1.setColor(color);

        final GameEffect burst2 = GameObjectPool.getInstance().getEffect("sliderendcircleoverlay");
        burst2.init(mgScene, pos, scale,
                ModifierFactory.newScaleModifier(0.25f, scale, 1.5f * scale),
                ModifierFactory.newAlphaModifier(0.25f, 0.8f, 0)
        );

    }

    private void createBurstEffectSliderReverse(final PointF pos, float ang, final RGBColor color) {
        if (!Config.isComplexAnimations() || !Config.isBurstEffects()) return;
        final GameEffect burst1 = GameObjectPool.getInstance().getEffect("reversearrow");
        burst1.hit.setRotation(ang);
        burst1.init(mgScene, pos, scale,
                ModifierFactory.newScaleModifier(0.25f, scale, 1.5f * scale),
                ModifierFactory.newAlphaModifier(0.25f, 0.8f, 0)
        );

    }

    public int getCursorsCount() {
        return CursorCount;
    }


    public void registerAccuracy(final float acc) {
        if (hitErrorMeter != null) {
            hitErrorMeter.putErrorResult(acc);
        }
        avgOffset += acc;
        offsetRegs++;
    }


    public void onSliderEnd(int id, int accuracy, BitSet tickSet) {
        if (GameHelper.isFlashLight()) {
            flashlightSprite.setSliderDimActive(false);
        }
        if (replay != null && !replaying) {
            short acc = (short) (accuracy);
            replay.addObjectResult(id, acc, (BitSet) tickSet.clone());

        }

    }

    public void setFlashLightsPosition(float pX, float pY){
        flashlightSprite.setPosition(pX, pY);
    }

    public void setFlashLightSliderDim(boolean isDim) {
        flashlightSprite.setSliderDimActive(isDim);
    }

    private int getNearestCursorId(float pX, float pY){
        float distance = Float.POSITIVE_INFINITY, cursorDistance, dx, dy;
        int id = -1, i = 0;
        for (Cursor c : cursors) {
            if(c.mouseDown == true || c.mousePressed == true || c.mouseOldDown == true){
                dx = c.mousePos.x - pX;
                dy = c.mousePos.y - pY;
                cursorDistance = dx * dx + dy * dy;
                if(cursorDistance < distance){
                    id = i;
                    distance = cursorDistance;
                }
            }
            ++i;
        }
        return id;
    }

    private boolean isFirstObjectsNear(PointF pos){
        if (activeObjects.isEmpty()) {
            return true;
        }
        if (activeObjects.peek() instanceof Spinner || activeObjects.peek() instanceof Slider) {
            return true;
        }
        else if (Utils.squaredDistance(pos, activeObjects.peek().getPos()) < 180f * 180f) {
            return true;
        }
        return false;
    }

    private void stackNotes(){
        // Stack notes
        int i = 0;
        for (GameObjectData data : objects){
            final PointF pos = data.getPos();
            final String[] params = data.getData();
            final int objDefine = Integer.parseInt(params[3]);
            if (objects.isEmpty() == false && (objDefine & 1) > 0 && i + 1 < objects.size()) {
                if (objects.get(i + 1).getTime() - data.getTime() < 2f * GameHelper.getStackLatient()
                        && Utils.squaredDistance(pos, objects.get(i + 1).getPos()) < scale) {
                    objects.get(i + 1).setPosOffset(
                            data.getPosOffset() + Utils.toRes(4) * scale);
                }
            }
            i++;
        }
    }

    private void calculateAllSliderPaths(){
        if (objects.isEmpty()){
            return;
        }
        else {
            if (lastTrack.getSliderCount() <= 0){
                return;
            }
            sliderPaths = new SliderPath[lastTrack.getSliderCount()];
            for (SliderPath path : sliderPaths){
                path = null;
            }
            int i = 0;
            sliderIndex = 0;
            for (GameObjectData data : objects){
                final String[] params = data.getData();
                final int objDefine = Integer.parseInt(params[3]);
                //is slider
                if ((objDefine & 2) > 0) {
                    final PointF pos = data.getPos();
                    final float length = Float.parseFloat(params[7]);
                    final float offset = data.getPosOffset();
                    pos.x += data.getPosOffset();
                    pos.y += data.getPosOffset();
                    if (length < 0){
                        sliderPaths[sliderIndex] = GameHelper.calculatePath(Utils.realToTrackCoords(pos),
                        params[5].split("[|]"), 0, offset);
                    }
                    else{
                        sliderPaths[sliderIndex] = GameHelper.calculatePath(Utils.realToTrackCoords(pos),
                        params[5].split("[|]"), length, offset);
                    }
                    sliderIndex++;
                }
                i++;
            }
            sliderIndex = 0;
        }
    }

    private SliderPath getSliderPath(int index){
        if (sliderPaths != null && index < sliderPaths.length && index >= 0){
            return sliderPaths[index];
        }
        else {
            return null;
        }
    }

<<<<<<< HEAD
=======
    public boolean getReplaying(){
        return replaying;
    }
    
    public boolean saveFailedReplay(){
        stat.setTime(System.currentTimeMillis());
        if (replay != null && replaying == false) {
            //write misses to replay
            for (GameObject obj : activeObjects) {
                stat.registerHit(0, false, false);
                replay.addObjectScore(obj.getId(), Replay.RESULT_0);
            }
            while (objects.isEmpty() == false){
                objects.poll();
                stat.registerHit(0, false, false);
                replay.addObjectScore(++lastObjectId, Replay.RESULT_0);
            }
            //save replay
            String ctime = String.valueOf(System.currentTimeMillis());
            replayFile = Config.getCorePath() + "Scores/"
                    + MD5Calcuator.getStringMD5(lastTrack.getFilename() + ctime)
                    + ctime.substring(0, Math.min(3, ctime.length())) + ".odr";
            replay.setStat(stat);
            replay.save(replayFile);
            ScoreLibrary.getInstance().addScore(lastTrack.getFilename(), stat, replayFile);
            ToastLogger.showText(StringTable.get(R.string.message_save_replay_successful), true);
            return true;
        }
        else{
            ToastLogger.showText(StringTable.get(R.string.message_save_replay_failed), true);
            return false;
        }
    }
>>>>>>> 7f44fd3d
}<|MERGE_RESOLUTION|>--- conflicted
+++ resolved
@@ -2757,8 +2757,6 @@
         }
     }
 
-<<<<<<< HEAD
-=======
     public boolean getReplaying(){
         return replaying;
     }
@@ -2792,5 +2790,4 @@
             return false;
         }
     }
->>>>>>> 7f44fd3d
 }