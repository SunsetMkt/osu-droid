--- conflicted
+++ resolved
@@ -16,7 +16,6 @@
 import java.io.File;
 import java.util.HashMap;
 import java.util.Map;
-import java.util.Set;
 import java.util.UUID;
 
 import com.reco1l.osu.multiplayer.Multiplayer;
@@ -105,35 +104,11 @@
     private static RGBColor[] comboColors;
     private static Context context;
 
-
-    /**
-     * Shared preferences for the application.
-     */
-    private static SharedPreferences preferences;
-
-
     public static void loadConfig(final Context context) {
         Config.context = context;
-        preferences = PreferenceManager.getDefaultSharedPreferences(context);
+        final SharedPreferences prefs = PreferenceManager
+                .getDefaultSharedPreferences(context);
         // graphics
-<<<<<<< HEAD
-        useCustomSkins = preferences.getBoolean("skin", false);
-        useCustomSounds = preferences.getBoolean("beatmapSounds", true);
-        comboburst = preferences.getBoolean("comboburst", false);
-        corovans = preferences.getBoolean("images", false);
-        showFPS = preferences.getBoolean("fps", true);
-        showAverageOffset = preferences.getBoolean("averageOffset", true);
-        showUnstableRate = preferences.getBoolean("unstableRate", true);
-        errorMeter = Integer.parseInt(preferences.getString("errormeter", "0"));
-        spinnerStyle = Integer.parseInt(preferences.getString("spinnerstyle", "0"));
-        showFirstApproachCircle = preferences.getBoolean("showfirstapproachcircle", false);
-        metronomeSwitch = Integer.parseInt(preferences.getString("metronomeswitch", "1"));
-        showScoreboard = preferences.getBoolean("showscoreboard", true);
-        enableStoryboard = preferences.getBoolean("enableStoryboard", false);
-        videoEnabled = preferences.getBoolean("enableVideo", false);
-        keepBackgroundAspectRatio = preferences.getBoolean("keepBackgroundAspectRatio", false);
-        noChangeDimInBreaks = preferences.getBoolean("noChangeDimInBreaks", false);
-=======
         useCustomSkins = prefs.getBoolean("skin", false);
         useCustomSounds = prefs.getBoolean("beatmapSounds", true);
         comboburst = prefs.getBoolean("comboburst", false);
@@ -150,24 +125,23 @@
         videoEnabled = prefs.getBoolean("enableVideo", false);
         keepBackgroundAspectRatio = prefs.getBoolean("keepBackgroundAspectRatio", false);
         noChangeDimInBreaks = prefs.getBoolean("noChangeDimInBreaks", false);
->>>>>>> 43145fd8
 
         setSize();
-        setPlayfieldSize(preferences.getInt("playfieldSize", 100) / 100f);
-
-        shrinkPlayfieldDownwards = preferences.getBoolean("shrinkPlayfieldDownwards", true);
-        animateFollowCircle = preferences.getBoolean("animateFollowCircle", true);
-        animateComboText = preferences.getBoolean("animateComboText", true);
-        snakingInSliders = preferences.getBoolean("snakingInSliders", true);
+        setPlayfieldSize(prefs.getInt("playfieldSize", 100) / 100f);
+
+        shrinkPlayfieldDownwards = prefs.getBoolean("shrinkPlayfieldDownwards", true);
+        animateFollowCircle = prefs.getBoolean("animateFollowCircle", true);
+        animateComboText = prefs.getBoolean("animateComboText", true);
+        snakingInSliders = prefs.getBoolean("snakingInSliders", true);
 
         try {
-            offset = (int) FMath.clamp(preferences.getInt("offset", 0), -250, 250);
-            backgroundBrightness = preferences.getInt("bgbrightness", 25) / 100f;
-            soundVolume = preferences.getInt("soundvolume", 100) / 100f;
-            bgmVolume = preferences.getInt("bgmvolume", 100) / 100f;
-            cursorSize = preferences.getInt("cursorSize", 50) / 100f;
+            offset = (int) FMath.clamp(prefs.getInt("offset", 0), -250, 250);
+            backgroundBrightness = prefs.getInt("bgbrightness", 25) / 100f;
+            soundVolume = prefs.getInt("soundvolume", 100) / 100f;
+            bgmVolume = prefs.getInt("bgmvolume", 100) / 100f;
+            cursorSize = prefs.getInt("cursorSize", 50) / 100f;
         }catch(RuntimeException e) { // use valid integer since this makes the game crash on android m
-            preferences.edit()
+            prefs.edit()
                 .putInt("offset", 0)
                 .putInt("bgbrightness", 25)
                 .putInt("soundvolume", 100)
@@ -180,7 +154,7 @@
 
         //advanced
         defaultCorePath = Environment.getExternalStorageDirectory() + "/osu!droid/";
-        corePath = preferences.getString("corePath", defaultCorePath);
+        corePath = prefs.getString("corePath", defaultCorePath);
         if (corePath.length() == 0) {
             corePath = defaultCorePath;
         }
@@ -189,7 +163,7 @@
         }
         scorePath = corePath + "Scores/";
 
-        skinPath = preferences.getString("skinPath", corePath + "Skin/");
+        skinPath = prefs.getString("skinPath", corePath + "Skin/");
         if (skinPath.length() == 0) {
             skinPath = corePath + "Skin/";
         }
@@ -197,7 +171,7 @@
             skinPath += "/";
         }
 
-        skinTopPath = preferences.getString("skinTopPath", skinPath);
+        skinTopPath = prefs.getString("skinTopPath", skinPath);
         if (skinTopPath.length() == 0) {
             skinTopPath = skinPath;
         }
@@ -205,51 +179,51 @@
             skinTopPath += "/";
         }
 
-        syncMusic = preferences.getBoolean("syncMusic", syncMusic);
+        syncMusic = prefs.getBoolean("syncMusic", syncMusic);
         enableExtension = false;// prefs.getBoolean("enableExtension", false);
         cachePath = context.getCacheDir().getPath();
-        burstEffects = preferences.getBoolean("bursts", burstEffects);
-        hitLighting = preferences.getBoolean("hitlighting", hitLighting);
-        useParticles = preferences.getBoolean("particles", useParticles);
-        useCustomComboColors = preferences.getBoolean("useCustomColors", useCustomComboColors);
+        burstEffects = prefs.getBoolean("bursts", burstEffects);
+        hitLighting = prefs.getBoolean("hitlighting", hitLighting);
+        useParticles = prefs.getBoolean("particles", useParticles);
+        useCustomComboColors = prefs.getBoolean("useCustomColors", useCustomComboColors);
         comboColors = new RGBColor[4];
         for (int i = 1; i <= 4; i++) {
-            comboColors[i - 1] = RGBColor.hex2Rgb(ColorPickerPreference.convertToRGB(preferences.getInt("combo" + i, 0xff000000)));
+            comboColors[i - 1] = RGBColor.hex2Rgb(ColorPickerPreference.convertToRGB(prefs.getInt("combo" + i, 0xff000000)));
         }
 
         // beatmaps
-        DELETE_OSZ = preferences.getBoolean("deleteosz", true);
-        SCAN_DOWNLOAD = preferences.getBoolean("scandownload", false);
-        deleteUnimportedBeatmaps = preferences.getBoolean("deleteUnimportedBeatmaps", false);
-        forceRomanized = preferences.getBoolean("forceromanized", false);
-        beatmapPath = preferences.getString("directory", corePath + "Songs/");
+        DELETE_OSZ = prefs.getBoolean("deleteosz", true);
+        SCAN_DOWNLOAD = prefs.getBoolean("scandownload", false);
+        deleteUnimportedBeatmaps = prefs.getBoolean("deleteUnimportedBeatmaps", false);
+        forceRomanized = prefs.getBoolean("forceromanized", false);
+        beatmapPath = prefs.getString("directory", corePath + "Songs/");
         if (beatmapPath.length() == 0) {
             beatmapPath = corePath + "Songs/";
         }
         if (beatmapPath.charAt(beatmapPath.length() - 1) != '/') {
             beatmapPath += "/";
         }
-        deleteUnsupportedVideos = preferences.getBoolean("deleteUnsupportedVideos", true);
+        deleteUnsupportedVideos = prefs.getBoolean("deleteUnsupportedVideos", true);
 
         // other
-        playMusicPreview = preferences.getBoolean("musicpreview", true);
-        showCursor = preferences.getBoolean("showcursor", false);
-        hideNaviBar = preferences.getBoolean("hidenavibar", false);
+        playMusicPreview = prefs.getBoolean("musicpreview", true);
+        showCursor = prefs.getBoolean("showcursor", false);
+        hideNaviBar = prefs.getBoolean("hidenavibar", false);
         enablePP = false;//prefs.getBoolean("enablePP",true);
-        fixFrameOffset = preferences.getBoolean("fixFrameOffset", true);
-        removeSliderLock = preferences.getBoolean("removeSliderLock", false);
-        calculateSliderPathInGameStart = preferences.getBoolean("calculateSliderPathInGameStart", false);
-        displayScoreStatistics = preferences.getBoolean("displayScoreStatistics", false);
-        hideReplayMarquee = preferences.getBoolean("hideReplayMarquee", false);
-        hideInGameUI = preferences.getBoolean("hideInGameUI", false);
-        receiveAnnouncements = preferences.getBoolean("receiveAnnouncements", true);
-        safeBeatmapBg = preferences.getBoolean("safebeatmapbg", false);
-        displayRealTimePPCounter = preferences.getBoolean("displayRealTimePPCounter", false);
+        fixFrameOffset = prefs.getBoolean("fixFrameOffset", true);
+        removeSliderLock = prefs.getBoolean("removeSliderLock", false);
+        calculateSliderPathInGameStart = prefs.getBoolean("calculateSliderPathInGameStart", false);
+        displayScoreStatistics = prefs.getBoolean("displayScoreStatistics", false);
+        hideReplayMarquee = prefs.getBoolean("hideReplayMarquee", false);
+        hideInGameUI = prefs.getBoolean("hideInGameUI", false);
+        receiveAnnouncements = prefs.getBoolean("receiveAnnouncements", true);
+        safeBeatmapBg = prefs.getBoolean("safebeatmapbg", false);
+        displayRealTimePPCounter = prefs.getBoolean("displayRealTimePPCounter", false);
         difficultyAlgorithm = DifficultyAlgorithm.droid;
 
         // Multiplayer
-        useNightcoreOnMultiplayer = preferences.getBoolean("player_nightcore", false);
-        submitScoreOnMultiplayer = preferences.getBoolean("player_submitScore", true);
+        useNightcoreOnMultiplayer = prefs.getBoolean("player_nightcore", false);
+        submitScoreOnMultiplayer = prefs.getBoolean("player_submitScore", true);
 
         if(receiveAnnouncements) {
             FirebaseMessaging.getInstance().subscribeToTopic("announcements");
@@ -258,10 +232,10 @@
         }
 
         //Init
-        onlineDeviceID = preferences.getString("installID", null);
+        onlineDeviceID = prefs.getString("installID", null);
         if (onlineDeviceID == null) {
             onlineDeviceID = UUID.randomUUID().toString().replace("-", "").substring(0, 32);
-            Editor editor = preferences.edit();
+            Editor editor = prefs.edit();
             editor.putString("installID", onlineDeviceID);
             editor.putString("corePath", corePath);
             editor.putString("skinTopPath", skinTopPath);
@@ -269,15 +243,18 @@
             editor.commit();
         }
 
-        loadOnlineConfig();
+        loadOnlineConfig(context);
         FavoriteLibrary.get().load();
     }
 
-    public static void loadOnlineConfig() {
-        onlineUsername = preferences.getString("onlineUsername", "");
-        onlinePassword = preferences.getString("onlinePassword", null);
-        stayOnline = preferences.getBoolean("stayOnline", false);
-        loadAvatar = preferences.getBoolean("loadAvatar",false);
+    public static void loadOnlineConfig(final Context context) {
+        final SharedPreferences prefs = PreferenceManager
+                .getDefaultSharedPreferences(context);
+
+        onlineUsername = prefs.getString("onlineUsername", "");
+        onlinePassword = prefs.getString("onlinePassword", null);
+        stayOnline = prefs.getBoolean("stayOnline", false);
+        loadAvatar = prefs.getBoolean("loadAvatar",false);
     }
 
     public static void setSize() {
@@ -820,45 +797,4 @@
     public static boolean isNoChangeDimInBreaks() {
         return noChangeDimInBreaks;
     }
-
-
-    public static boolean get(String key, boolean defaultValue) {
-        return preferences.getBoolean(key, defaultValue);
-    }
-
-    public static int get(String key, int defaultValue) {
-        return preferences.getInt(key, defaultValue);
-    }
-
-    public static float get(String key, float defaultValue) {
-        return preferences.getFloat(key, defaultValue);
-    }
-
-    public static String get(String key, String defaultValue) {
-        return preferences.getString(key, defaultValue);
-    }
-
-    public static Set<String> get(String key, Set<String> defaultValue) {
-        return preferences.getStringSet(key, defaultValue);
-    }
-
-    public static void set(String key, boolean value) {
-        preferences.edit().putBoolean(key, value).apply();
-    }
-
-    public static void set(String key, int value) {
-        preferences.edit().putInt(key, value).apply();
-    }
-
-    public static void set(String key, String value) {
-        preferences.edit().putString(key, value).apply();
-    }
-
-    public static void set(String key, float value) {
-        preferences.edit().putFloat(key, value).apply();
-    }
-
-    public static void set(String key, Set<String> value) {
-        preferences.edit().putStringSet(key, value).apply();
-    }
 }