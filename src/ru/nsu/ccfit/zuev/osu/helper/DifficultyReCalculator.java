package ru.nsu.ccfit.zuev.osu.helper;

import android.graphics.PointF;

import org.anddev.andengine.util.Debug;

import java.util.ArrayList;
import java.util.EnumSet;

import ru.nsu.ccfit.zuev.osu.BeatmapData;
import ru.nsu.ccfit.zuev.osu.GlobalManager;
import ru.nsu.ccfit.zuev.osu.OSUParser;
import ru.nsu.ccfit.zuev.osu.ToastLogger;
import ru.nsu.ccfit.zuev.osu.TrackInfo;
import ru.nsu.ccfit.zuev.osu.game.GameHelper;
import ru.nsu.ccfit.zuev.osu.game.mods.GameMod;
import ru.nsu.ccfit.zuev.osu.menu.ModMenu;
import ru.nsu.ccfit.zuev.osu.scoring.StatisticV2;
import ru.nsu.ccfit.zuev.osuplus.R;
import test.tpdifficulty.TimingPoint;
import test.tpdifficulty.hitobject.HitCircle;
import test.tpdifficulty.hitobject.HitObject;
import test.tpdifficulty.hitobject.HitObjectType;
import test.tpdifficulty.hitobject.Slider;
import test.tpdifficulty.hitobject.SliderType;
import test.tpdifficulty.hitobject.Spinner;
import test.tpdifficulty.tp.AiModtpDifficulty;

public class DifficultyReCalculator {
    private OSUParser parser;
    private final ArrayList<TimingPoint> timingPoints = new ArrayList<>();
    private final ArrayList<HitObject> hitObjects = new ArrayList<>();
    private TimingPoint currentTimingPoint = null;
    private double total, aim, speed, acc;
    private AiModtpDifficulty tpDifficulty;
    private int single, fast_single, stream, jump, switch_fingering, multi;
    private int stream_longest;
    private float real_time;
    //copy from OSUParser.java
    public boolean init(final TrackInfo track, float speedMultiplier) {
        parser = new OSUParser(track.getFilename());
        final BeatmapData data;
        if (parser.openFile()) {
            data = parser.readData();
        } else {
            Debug.e("startGame: cannot open file");
            ToastLogger.showText(
                    StringTable.format(R.string.message_error_open,
                            track.getFilename()), true);
            return false;
        }

        if (GlobalManager.getInstance().getSongMenu().getSelectedTrack() != track) {
            return false;
        }

        if (!loadTimingPoints(data)) {
            return false;
        }
        float sliderSpeed = parser.tryParseFloat(data.getData("Difficulty", "SliderMultiplier"), 1.0f);
        return loadHitObjects(data, sliderSpeed, speedMultiplier);
    }

    private boolean loadTimingPoints(final BeatmapData data) {
        // Load timing points
        timingPoints.clear();

        // Get the first uninherited timing point
        for (final String tempString : data.getData("TimingPoints")) {
            String[] rawData = tempString.split("[,]");
            // Handle malformed timing point
            if (rawData.length < 2) {
                return false;
            }
            float bpm = parser.tryParseFloat(rawData[1], Float.NaN);
            if (Float.isNaN(bpm)) {
                return false;
            }

            // Uninherited: bpm > 0
            if (bpm > 0) {
                float offset = parser.tryParseFloat(rawData[0], Float.NaN);
                if (Float.isNaN(offset)) {
                    return false;
                }
                currentTimingPoint = new TimingPoint(bpm, offset, 1f);
                break;
            }
        }

        if (currentTimingPoint == null) {
            return false;
        }

        for (final String tempString : data.getData("TimingPoints")) {
            String[] rawData = tempString.split("[,]");
            // Handle malformed timing point
            if (rawData.length < 2) {
                return false;
            }
            float offset = parser.tryParseFloat(rawData[0], Float.NaN);
            float bpm = parser.tryParseFloat(rawData[1], Float.NaN);
            if (Float.isNaN(offset) || Float.isNaN(bpm)) {
                return false;
            }
            float speed = 1.0f;
            boolean inherited = bpm < 0;

            if (inherited) {
                speed = -100.0f / bpm;
                bpm = currentTimingPoint.getBpm();
            } else {
                bpm = 60000.0f / bpm;
            }
            TimingPoint timing = new TimingPoint(bpm, offset, speed);
            if (!inherited) {
                currentTimingPoint = timing;
            }
            timingPoints.add(timing);
        }

        return timingPoints.size() > 0;
    }

    private boolean loadHitObjects(final BeatmapData data, float sliderSpeed, float speedMultiplier) {
        final ArrayList<String> hitObjects = data.getData("HitObjects");
        if (hitObjects.size() <= 0) {
            return false;
        }

        this.hitObjects.clear();
        int tpIndex = 0;
        currentTimingPoint = timingPoints.get(tpIndex);

        for (final String tempString : hitObjects) {
            String[] hitObjectData = tempString.split("[,]");
            String[] rawData;

            // Ignoring v10 features
            int dataSize = hitObjectData.length;
            while (dataSize > 0 && hitObjectData[dataSize - 1].matches("([0-9][:][0-9][|]?)+")) {
                dataSize--;
            }
            if (dataSize < hitObjectData.length) {
                rawData = new String[dataSize];
                for (int i = 0; i < rawData.length; i++) {
                    rawData[i] = hitObjectData[i];
                }
            } else {
                rawData = hitObjectData;
            }

            // Handle malformed hitobject
            if (rawData.length < 4) {
                return false;
            }

            int time = parser.tryParseInt(rawData[2], -1);
            if (time <= -1) {
                return false;
            }
            while (tpIndex < timingPoints.size() - 1 && timingPoints.get(tpIndex + 1).getOffset() <= time) {
                tpIndex++;
            }
            currentTimingPoint = timingPoints.get(tpIndex);
            HitObjectType hitObjectType = HitObjectType.valueOf(parser.tryParseInt(rawData[3], -1) % 16);
            PointF pos = new PointF(
                parser.tryParseFloat(rawData[0], Float.NaN),
                parser.tryParseFloat(rawData[1], Float.NaN)
            );
            if (Float.isNaN(pos.x) || Float.isNaN(pos.y)) {
                return false;
            }
            HitObject object = null;
            if (hitObjectType == null) {
                System.out.println(tempString);
                return false;
            }

            if (hitObjectType == HitObjectType.Normal || hitObjectType == HitObjectType.NormalNewCombo) {
                // HitCircle
                object = new HitCircle((int) (time / speedMultiplier), pos, currentTimingPoint);
            } else if (hitObjectType == HitObjectType.Spinner) {
                // Spinner
                int endTime = parser.tryParseInt(rawData[5], -1);
                if (endTime <= -1) {
                    return false;
                }
                object = new Spinner((int) (time / speedMultiplier), (int) (endTime / speedMultiplier), pos, currentTimingPoint);
            } else if (hitObjectType == HitObjectType.Slider || hitObjectType == HitObjectType.SliderNewCombo) {
                // Slider
                // Handle malformed slider
                boolean isValidSlider = rawData.length >= 8;
                if (!isValidSlider) {
                    return false;
                }

                String[] curvePointsData = rawData[5].split("[|]");
                SliderType sliderType = SliderType.parse(curvePointsData[0].charAt(0));
                ArrayList<PointF> curvePoints = new ArrayList<>();
                for (int i = 1; i < curvePointsData.length; i++) {
                    String[] curvePointData = curvePointsData[i].split("[:]");
                    PointF curvePointPosition = new PointF(
                        parser.tryParseFloat(curvePointData[0], Float.NaN),
                        parser.tryParseFloat(curvePointData[1], Float.NaN)
                    );
                    if (Float.isNaN(curvePointPosition.x) || Float.isNaN(curvePointPosition.y)) {
                        isValidSlider = false;
                        break;
                    }
                    curvePoints.add(curvePointPosition);
                }
                if (!isValidSlider) {
                    return false;
                }

                int repeat = parser.tryParseInt(rawData[6], -1);
                float rawLength = parser.tryParseFloat(rawData[7], Float.NaN);
                if (repeat <= -1 || Float.isNaN(rawLength)) {
                    return false;
                }

                int endTime = time + (int) (rawLength * (600 / timingPoints.get(0).getBpm()) / sliderSpeed) * repeat;
                object = new Slider((int) (time / speedMultiplier), (int) (endTime / speedMultiplier), pos, currentTimingPoint, sliderType, repeat, curvePoints, rawLength);
            }
            this.hitObjects.add(object);
        }

        return this.hitObjects.size() > 0;
    }

<<<<<<< HEAD
    public float recalculateStar(final TrackInfo track, float cs){
        return recalculateStar(track, cs, 1.0f);
    }

    public float recalculateStar(final TrackInfo track, float cs, float speed) {
        if (!init(track)) {
=======
    public float recalculateStar(final TrackInfo track, float speedMultiplier, float cs) {
        if (!init(track, speedMultiplier)) {
>>>>>>> 4c3cc53e
            return 0f;
        }
        if (GlobalManager.getInstance().getSongMenu().getSelectedTrack() != track){
            return 0f;
        }
        try {
            tpDifficulty = new AiModtpDifficulty();
            tpDifficulty.CalculateAll(hitObjects, cs, speed);
            double star = tpDifficulty.getStarRating();
            if (!timingPoints.isEmpty()){
                timingPoints.clear();
            }
            if (!hitObjects.isEmpty()){
                hitObjects.clear();
            }
            if (GlobalManager.getInstance().getSongMenu().getSelectedTrack() != track){
                return 0f;
            }
            return GameHelper.Round(star, 2);
        } catch (Exception e) {
            return 0f;
        }
    }

    //must use recalculateStar() before this
    public void calculatePP(final StatisticV2 stat, final TrackInfo track) {
        pp(tpDifficulty, track, stat, stat.getAccuracy());
    }

    //must use recalculateStar() before this
    public void calculateMaxPP(final StatisticV2 stat, final TrackInfo track) {
        pp(tpDifficulty, track, stat, 1f);
    }

    //copy from koohii.java
    private double pp_base(double stars)
    {
        return Math.pow(5.0 * Math.max(1.0, stars / 0.0675) - 4.0, 3.0)
            / 100000.0;
    }

    //copy from koohii.java
    private void pp(AiModtpDifficulty tpDifficulty, TrackInfo track,
                        StatisticV2 stat,
                        float accuracy) {
        /* global values --------------------------------------- */
        EnumSet<GameMod> mods = stat.getMod();
        int max_combo = stat.getMaxCombo();
        int combo = track.getMaxCombo();
        int ncircles = track.getHitCircleCount();
        int nobjects = track.getTotalHitObjectCount();
        int nmiss = stat.getMisses();
        float base_ar = getAR(stat, track);
        float base_od = getOD(stat, track);
        if (accuracy == 1f) {
            combo = max_combo;
            nmiss = 0;
        }
        double nobjects_over_2k = nobjects / 2000.0;

        double length_bonus = 0.95 + 0.4 *
            Math.min(1.0, nobjects_over_2k);

        if (nobjects > 2000) {
            length_bonus += Math.log10(nobjects_over_2k) * 0.5;
        }

        double combo_break = Math.min(1.0, Math.pow((double) combo / max_combo, 0.8));

        /* ar bonus -------------------------------------------- */
        double ar_bonus = 0.0;

        if (base_ar > 10.33) {
            ar_bonus += 0.4 * (base_ar - 10.33);
        }

        else if (base_ar < 8.0) {
            ar_bonus +=  0.1 * (8.0 - base_ar);
        }

        ar_bonus = 1 + Math.min(ar_bonus, ar_bonus * nobjects / 1000);
        
        /* aim pp ---------------------------------------------- */
        aim = pp_base(tpDifficulty.getAimStars());
        aim *= length_bonus;
        aim *= combo_break;
        aim *= ar_bonus;

        // aim miss penalty
        if (nmiss > 0){
            aim *= 0.97 * Math.pow(1 - Math.pow((double) nmiss / nobjects, 0.775), nmiss);
        }

        double hd_bonus = 1.0;
        if (mods.contains(GameMod.MOD_HIDDEN)) {
            hd_bonus *= 1.0 + 0.04 * (12.0 - base_ar);
        }
        aim *= hd_bonus;

        if (mods.contains(GameMod.MOD_FLASHLIGHT)) {
            double fl_bonus = 1.0 + 0.35 * Math.min(1.0, nobjects / 200.0);
            if (nobjects > 200) {
                fl_bonus += 0.3 * Math.min(1.0, (nobjects - 200) / 300.0);
            }
            if (nobjects > 500) {
                fl_bonus += (nobjects - 500) / 1200.0;
            }
            aim *= fl_bonus;
        }

        double acc_bonus = 0.5 + accuracy / 2.0;
        double od_squared = base_od * base_od;
        double od_bonus = 0.98 + od_squared / 2500.0;

        aim *= acc_bonus;
        aim *= od_bonus;
        if (mods.contains(GameMod.MOD_AUTOPILOT)) {
            aim *= 0;
        }
        /* speed pp -------------------------------------------- */
        speed = pp_base(tpDifficulty.getSpeedStars());
        speed *= length_bonus;
        speed *= combo_break;
        if (base_ar > 10.33) {
            speed *= ar_bonus;
        }
        speed *= hd_bonus;

        // speed miss penalty
        if (nmiss > 0){
            speed *= 0.97 * Math.pow(1 - Math.pow((double) nmiss / nobjects, 0.775), Math.pow(nmiss, 0.875));
        }

        // scale the speed value with accuracy and OD
        speed *= (0.95 + Math.pow(base_od, 2) / 750) * Math.pow(accuracy, (14.5 - Math.max(base_od, 8)) / 2);
        // scale the speed value with # of 50s to punish doubletapping
        if (accuracy != 1f) {
            speed *= Math.pow(0.98, Math.max(0, stat.getHit50() - nobjects / 500));
        }
        if (mods.contains(GameMod.MOD_RELAX)) {
            speed *= 0;
        }
        /* acc pp ---------------------------------------------- */
        acc = Math.pow(1.52163, base_od) *
            Math.pow(accuracy, 24.0) * 2.83;

        acc *= Math.min(1.15, Math.pow(ncircles / 1000.0, 0.3));

        if (mods.contains(GameMod.MOD_HIDDEN)) {
            acc *= 1.08;
        }

        if (mods.contains(GameMod.MOD_FLASHLIGHT)) {
            acc *= 1.02;
        }

        if (mods.contains(GameMod.MOD_RELAX)) {
            acc *= 0.1;
        }
        /* total pp -------------------------------------------- */
        double final_multiplier = 1.12;

        if (mods.contains(GameMod.MOD_NOFAIL)){
            final_multiplier *= Math.max(0.9, 1.0 - 0.02 * nmiss);
        }

        //if ((mods & MODS_SO) != 0) {
        //    final_multiplier *= 0.95;
        //}

        total = Math.pow(
            Math.pow(aim, 1.1) + Math.pow(speed, 1.1) +
            Math.pow(acc, 1.1),
            1.0 / 1.1
        ) * final_multiplier;
    }

    public double getTotalPP() {
        return total;
    }

    public double getAimPP() {
        return aim;
    }

    public double getSpdPP() {
        return speed;
    }

    public double getAccPP() {
        return acc;
    }

    private float getAR(final StatisticV2 stat, final TrackInfo track) {
        // no need to calculate force AR value
        if (stat.isEnableForceAR()) {
            return stat.getForceAR();
        }
        float ar = track.getApproachRate();
        EnumSet<GameMod> mod = stat.getMod();
        if (mod.contains(GameMod.MOD_EASY)) {
            ar *= 0.5f;
        }
        if (mod.contains(GameMod.MOD_HARDROCK)) {
            ar = Math.min(ar * 1.4f, 10);
        }
        float speed = stat.getSpeed();
        if (mod.contains(GameMod.MOD_REALLYEASY)) {
            if (mod.contains(GameMod.MOD_EASY)){
                ar *= 2f;
                ar -= 0.5f;
            }
            ar -= 0.5f;
            ar -= speed - 1.0f;
        }
        ar = GameHelper.Round(GameHelper.ms2ar(GameHelper.ar2ms(Math.min(13.f, ar)) / speed), 2);
        return ar;
    }

    private float getOD(final StatisticV2 stat, final TrackInfo track) {
        float od = track.getOverallDifficulty();
        EnumSet<GameMod> mod = stat.getMod();
        if (mod.contains(GameMod.MOD_EASY)) {
            od *= 0.5f;
        }
        if (mod.contains(GameMod.MOD_HARDROCK)) {
            od *= 1.4f;
        }
        float speed = stat.getSpeed();
        if (mod.contains(GameMod.MOD_REALLYEASY)) {
            od *= 0.5f;
        }
        od = Math.min(10.f, od);
        od = GameHelper.Round(GameHelper.ms2od(GameHelper.od2ms(od) / speed), 2);
        return od;
    }

    public float getCS(EnumSet<GameMod> mod, final TrackInfo track) {
        float cs = track.getCircleSize();
        if (mod.contains(GameMod.MOD_EASY)) {
            cs -= 1f;
        }
        if (mod.contains(GameMod.MOD_HARDROCK)) {
            cs += 1f;
        }
        if (mod.contains(GameMod.MOD_REALLYEASY)) {
            cs -= 1f;
        }
        if (mod.contains(GameMod.MOD_SMALLCIRCLE)) {
            cs += 4f;
        }
        return cs;
    }

    public float getCS(final StatisticV2 stat, final TrackInfo track) {
        return getCS(stat.getMod(), track);
    }

    public float getCS(final TrackInfo track) {
        return getCS(ModMenu.getInstance().getMod(), track);
    }

    //must use reCalculateStar() before this
    public boolean calculateMapInfo(final TrackInfo track, float speedMultiplier) {
        //计算谱面信息
        /*
        120bpm: 125ms(dt1), 140bpm: 107ms(dt3), 80bpm: 187.5(dt4), 180bpm: 83.33ms(dt2)
        单点:低于120bpm，间距小于180
        高速单点:高于120bpm且间距大于90、低于180bpm且间距大于90、小于180
        连打:高于120bpm且间距小于90，高于180bpm且间距大于90、小于180
        跳:间距大于180
        */
        if (!init(track, speedMultiplier)) {
            return false;
        }
        if (GlobalManager.getInstance().getSongMenu().getSelectedTrack() != track){
            return false;
        }
        final int ds1 = 90, ds2 = 180;
        final int dt1 = 125, dt2 = 83, dt3 = 107, dt4 = 188;
        single = fast_single = stream = jump = switch_fingering = multi = 0;
        stream_longest = 0;
        int combo = 0;
        int last_delta_time = 0;
        HitObject prev = null;
        boolean first = true;
        int firstObjectTime = 0;
        for (HitObject object : hitObjects){
            if (object.getType() == HitObjectType.Spinner){
                continue;
            }
            if (prev != null){
                int delta_time = object.getStartTime() - prev.getStartTime();
                int distance = (int)Math.sqrt(Math.pow(object.getPos().x - prev.getPos().x, 2) + Math.pow(object.getPos().y - prev.getPos().y, 2));
                if ((delta_time >= dt1 && distance <= ds2) || (delta_time >= dt4 * 4)){
                    single++;
                }
                else if(delta_time >= dt2 && distance >= ds1 && distance <= ds2){
                    fast_single++;
                }
                else if((delta_time <= dt1 && distance <= ds1) || (delta_time <= dt2 && distance <= ds2)){
                    stream++;
                }
                else if(distance >= ds2){
                    jump++;
                }
                else{
                    single++;
                }
                //多押
                if (first && delta_time == 0){
                    first = false;
                    multi += 2;
                }
                else if (delta_time == 0){
                    multi++;
                }
                else if (delta_time != 0){
                    first = true;
                }
                //切指
                if (delta_time < last_delta_time * 1.2f && delta_time > last_delta_time * 0.8f){
                }
                else if ((delta_time < dt3 || last_delta_time < dt3) && last_delta_time != 0 && delta_time < dt4 && last_delta_time < dt4){
                    switch_fingering += 2;
                }
                //最长连打
                if (delta_time > dt3 || last_delta_time > dt3){
                    if (combo != 0 && stream_longest < combo + 2){
                        stream_longest = combo + 2;
                    }
                    combo = 0;
                }
                else{
                    combo++;
                }
                last_delta_time = delta_time; 
            }
            else {
                firstObjectTime = object.getStartTime();
            }
            prev = object;
        }
        //实际游玩时间
        real_time = (hitObjects.get(hitObjects.size() - 1).getEndTime() - firstObjectTime) / 1000f;
        return true;
    }
    public int getSingleCount(){
        return single;
    }
    public int getFastSingleCount(){
        return fast_single;
    }
    public int getStreamCount(){
        return stream;
    }
    public int getJumpCount(){
        return jump;
    }
    public int getSwitchFingeringCount(){
        return switch_fingering;
    }
    public int getMultiCount(){
        return multi;
    }
    public int getLongestStreamCount(){
        return stream_longest;
    }
    public float getRealTime(){
        return real_time;
    }
}<|MERGE_RESOLUTION|>--- conflicted
+++ resolved
@@ -229,17 +229,12 @@
         return this.hitObjects.size() > 0;
     }
 
-<<<<<<< HEAD
     public float recalculateStar(final TrackInfo track, float cs){
         return recalculateStar(track, cs, 1.0f);
     }
 
     public float recalculateStar(final TrackInfo track, float cs, float speed) {
         if (!init(track)) {
-=======
-    public float recalculateStar(final TrackInfo track, float speedMultiplier, float cs) {
-        if (!init(track, speedMultiplier)) {
->>>>>>> 4c3cc53e
             return 0f;
         }
         if (GlobalManager.getInstance().getSongMenu().getSelectedTrack() != track){
